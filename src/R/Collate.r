# Functions related to collation of run results.
# 
# Author: oman002
###############################################################################

#' Collate frequencies. Performs the following:
#' 
#' \itemize{
#'   \item Takes mean without confidence intervals using \code{\link{collator_mutiple_lists_mx}}  
#'   \item Labels the result using the dictionary 
#'   \item Converts frequencies to percentages
#'   \item Labels the output
#' }
#'   
#' @param runs
#'  a list of lists of matrices, one inner list per run.
#'  Each inner list may have any number of matrices,
#'  and each matrix may have a different sets of rows or columns.
#'  The matrices will be flattened into rows.
#' 
#' @param dict
#'  Dictionary object. Used to label columns.
#'  
#' @param row.dim.label
#'  name of the entire row dimension
#' 
#' @param col.dim.label
#'  name of the entire col dimension
#'
#' @seealso \code{\link{collator_mutiple_lists_mx}}
#' @export 
#' @examples
#' run1_mx1 = matrix(1:2, nrow=1, dimnames=list(1, c("F","M")))
#' run1_mx2 = matrix(1:4, nrow=2, dimnames=list(1:2, c("F","M")), byrow = TRUE)
#' run1 = structure(list(run1_mx1, run1_mx2), meta=c(varname="disability_state", grpby.tag="sex"))
#' run2_mx1 = matrix(11:12, nrow=1, dimnames=list(1, c("F","M")))
#' run2_mx2 = matrix(11:14, nrow=2, dimnames=list(3:4, c("F","M")), byrow = TRUE)
#' run2 = structure(list(run2_mx1, run2_mx2), meta=c(varname="disability_state", grpby.tag="sex")) 
#' 
#' runs <- list(run1=run1,run2=run2) 
#' dict <- dict_example
#' collator_freqs(runs, dict)
#' collator_freqs(runs, dict, numbers=TRUE)
collator_freqs <- function (runs, dict, row.dim.label="Year", col.dim.label="", numbers=FALSE, CI=FALSE) {
	
	runs_mx <- collator_mutiple_lists_mx(runs, CI)
	
	num.runs <- length(runs)
	
	if ((CI==FALSE|(num.runs==1))) {
		runs_mx <- label_flattened_mx(runs_mx, dict, row.dim.label, col.dim.label)
		if (numbers==FALSE) {
			result <- percentages_flattened_mx(runs_mx, dict, CI, num.runs=num.runs)
		} else {
		result <- runs_mx
		}
	} else if ((CI==TRUE)&&(num.runs>1)) {
		runs_mx <- label_flattened_mx_grping.and.CIs(runs_mx, dict, row.dim.label, col.dim.label, CI=CI, num.runs<-num.runs)
		if (numbers==FALSE) {
			resultCI <- percentages_flattened_mx(runs_mx, dict, CI, num.runs=num.runs)
		} else {
		resultCI <- runs_mx
		}
		#label CI components
		run1_array <- as_array_list_mx(runs[[1]])
		numGroups <- dim(run1_array)[COL] #number of group-by groups
		colnames(resultCI) <- paste(colnames(resultCI), rep(c("Mean", "Lower", "Upper"), numGroups))
		result <- resultCI
	}
	return(result)
}

#'A new version of collator_freqs() that calls collator_mutiple_lists_mx2() (and then
#' mean_array_pctile_CIs2()) instead of then 'non-2' versions.  This means that 
#' percenatages will be averaged over runs instead of frequencies and the confidence
#' intervals will be calculated on percentages rather than frequencies.  See documentation
#' on mean_array_pctile_CIS2() more more details.  
#' In contrast to the original collator_freqs() this function does not take a numbers 
#' argument.  It will only produce percentages and not raw numbers or frequencies.
#' Another difference between this function and the original collator_freqs() is that
#' this function takes cat.adjustment and binbreaks arguments.  These are sent to  
#' collator_mutiple_lists_mx2().
#' 
#' @param runs
#'  a list of lists of matrices, one inner list per run.
#'  Each inner list may have any number of matrices,
#'  and each matrix may have a different sets of rows or columns.
#'  The matrices will be flattened into rows.
#' 
#' @param dict
#'  Dictionary object. Used to label columns.
#'  
#' @param row.dim.label
#'  name of the entire row dimension
#' 
#' @param col.dim.label
#'  name of the entire col dimension
#' 
#' @param cat.adjustments
#' The cat.adjustments list containing the cat.adjustments for multiple variables.
#' Within the function the specific cat.adjustments for the variable of interest are 
#' extracted from the list in further embedded functions.  Either cat.adjustments or 
#' binbreaks are needed if frequencies of a continuous variable are being requested.  
#' 
#' @param dict
#' the specific project dictionary
#' 
#' @param binbreaks 
#' The binbreaks for the specific outcome variable.  Either binbreaks or cat.adjustments 
#' may be provided to the function.
#' @export

collator_freqs2 <- function (runs, dict, row.dim.label="Year", col.dim.label="", CI=FALSE, cat.adjustments=NULL, binbreaks=NULL) {

	runs_mx <- collator_mutiple_lists_mx2(runs, CI, cat.adjustments, dict, binbreaks)
	
	num.runs <- length(runs)
	
	if ((CI==FALSE|(num.runs==1))) {
		#runs_mx <- label_flattened_mx(runs_mx, dict, row.dim.label, col.dim.label)
		runs_mx <- label_flattened_mx_grping.and.CIs(runs_mx, dict, row.dim.label, col.dim.label, CI=FALSE, num.runs=num.runs, binbreaks=binbreaks)
		result <- runs_mx
	} else if ((CI==TRUE)&&(num.runs>1)) {
		runs_mx <- label_flattened_mx_grping.and.CIs(runs_mx, dict, row.dim.label, col.dim.label, CI=CI, num.runs=num.runs, binbreaks=binbreaks)
		resultCI <- runs_mx
	
		#label CI components
		run1_array <- as_array_list_mx(runs[[1]])
		numGroups <- dim(run1_array)[COL] #number of group-by groups
		colnames(resultCI) <- paste(colnames(resultCI), rep(c("Mean", "Lower", "Upper"), numGroups))
		result <- resultCI
	}
	result <- result*100
	return(result)
}


#' Collate frequencies and removes the zero category. Performs the following:
#' 
#' \itemize{
#'   \item Takes mean without confidence intervals using \code{\link{collator_mutiple_lists_mx}} 
#'   \item Labels the result using the dictionary 
#'   \item Converts frequencies to percentages
#'   \item Removes the zero category
#' }
#'
#' @param runs
#'  a list of lists of matrices, one inner list per run.
#'  Each inner list may have any number of matrices,
#'  and each matrix may have a different sets of rows or columns.
#'  The matrices will be flattened into rows.
#' 
#' @param dict
#'  Dictionary object. Used to label columns.
#'  
#' @param row.dim.label
#'  name of the entire row dimension
#' 
#' @param col.dim.label
#'  name of the entire col dimension
#'
#' @seealso \code{\link{collator_mutiple_lists_mx}}
#' @export 
#' @examples
#' \dontrun{
#' runs <- all_run_results_zipped$freqs[[1]]
#' runs <- all_run_results_zipped$freqs_by_sex[[1]]
#' collator_freqs_remove_zero_cat(runs, dict_example)
#' }
	
collator_freqs_remove_zero_cat <- function(runs, dict, row.dim.label="Year", col.dim.label="", CI=FALSE) {
	runs_mx <- collator_mutiple_lists_mx(runs=runs, CI=CI)
	grpby.tag <- attr(runs_mx, "meta")["grpby.tag"]
	
	zero_cat_cols <- identify_zero_category_cols(runs_mx)
	
	#the above code give incorrect categories with 0s for the outcome 
	#we only want to remove those columns that are 0 for the outcome, not also for the grouping variable
	#(which is what the above code does)
	if (!is.null(grpby.tag)) {
		if (!is.na(grpby.tag)) {
			if (grpby.tag!="") {
				zero_cat_cols <- identify_zero_category_cols_bygrp(runs_mx)
				if (length(zero_cat_cols)==0) {
					zero_cat_cols <- identify_zero_category_cols(runs_mx)
				}
			}
		}
	}

	numZ <- length(runs) #number of runs
	
	if ((CI==FALSE)|(numZ==1)) {
		#runs_mx <- label_flattened_mx(runs_mx, dict, row.dim.label, col.dim.label)
		runs_mx <- label_flattened_mx_grping.and.CIs(runs_mx, dict, row.dim.label, col.dim.label, CI=FALSE, num.runs=numZ)
		runs_mx <- percentages_flattened_mx(runs_mx, dict, CI, numZ)
		result <- remove.cols(runs_mx, zero_cat_cols)
		
	} else if ((CI==TRUE)&&(numZ>1)) {
		runs_mx <- label_flattened_mx_grping.and.CIs(runs_mx, dict, row.dim.label, col.dim.label, CI=CI, num.runs=numZ)
		runs_mx <- percentages_flattened_mx(runs_mx, dict, CI, numZ)
		resultCI <- remove.cols(runs_mx, zero_cat_cols)
		
		#label CI components
		run1_array <- as_array_list_mx(runs[[1]])
		numGroups <- dim(run1_array)[COL]
		colnames(resultCI) <- paste(colnames(resultCI), rep(c("Mean", "Lower", "Upper"), numGroups))
		names(dimnames(resultCI)) <- names(dimnames(resultCI))
		result <- resultCI
	}
	
	return(result)
}

#' Collate frequencies and removes the zero category. 
#'
#'A new version of collator_freqs() that calls collator_mutiple_lists_mx2() instead of 
#' the 'non-2' version.  This means that percenatages will be averaged over runs instead 
#' of frequencies and the confidence intervals will be calculated on percentages rather 
#' than frequencies.  See documentation on mean_array_pctile_CIS2() more more details.  
#' Another difference between this function and the original collator_freqs() is that
#' this functiont takes cat.adjustments and binbreaks arguments. 
#' Currently only used in tableBuilder().
#' 
#' \itemize{
#'   \item Takes mean without confidence intervals using 
#'                                               \code{\link{collator_mutiple_lists_mx2}} 
#'   \item Removes the zero category
#'   \item Labels the result using the dictionary 
#' }
#' 
#' @param runs
#'  a list of lists of matrices, one inner list per run.
#'  Each inner list may have any number of matrices,
#'  and each matrix may have a different sets of rows or columns.
#'  The matrices will be flattened into rows.
#' 
#' @param dict
#'  Dictionary object. Used to label columns.
#'  
#' @param row.dim.label
#'  name of the entire row dimension
#' 
#' @param col.dim.label
#'  name of the entire col dimension
#' 
#' @param cat.adjustments
#' The cat.adjustments list containing the cat.adjustments for multiple variables.
#' Within the function the specific cat.adjustments for the variable of interest are 
#' extracted from the list in further embedded functions.  Either cat.adjustments or 
#' binbreaks are needed if frequencies of a continuous variable are being requested.  
#' 
#' @param binbreaks 
#' The binbreaks for the specific outcome variable.  Either binbreaks or cat.adjustments 
#' may be provided to the function.
#' 
#' @export 

collator_freqs_remove_zero_cat2 <- function(runs, dict, row.dim.label="Year", col.dim.label="", CI=FALSE, cat.adjustments=NULL, binbreaks=NULL) {
	runs_mx <- collator_mutiple_lists_mx2(runs=runs, CI=CI, dict=dict, cat.adjustments=cat.adjustments, binbreaks=binbreaks)
	grpby.tag <- attr(runs_mx, "meta")["grpby.tag"]
	
	zero_cat_cols <- identify_zero_category_cols(runs_mx)
	
	#the above code give incorrect categories with 0s for the outcome 
	#we only want to remove those columns that are 0 for the outcome, not also for the grouping variable
	#(which is what the above code does)
	if (!is.null(grpby.tag)) {
		if (!is.na(grpby.tag)) {
			if (grpby.tag!="") {
				zero_cat_cols <- identify_zero_category_cols_bygrp(runs_mx)
				if (length(zero_cat_cols)==0) {
					zero_cat_cols <- identify_zero_category_cols(runs_mx)
				}
			}
		}
	}
	
	numZ <- length(runs) #number of runs
	
	if ((CI==FALSE)|(numZ==1)) {
		runs_mx <- label_flattened_mx_grping.and.CIs(runs_mx, dict, row.dim.label, col.dim.label, CI=CI, num.runs=numZ)
		#runs_mx <- label_flattened_mx(runs_mx, dict, row.dim.label, col.dim.label)
		#runs_mx <- percentages_flattened_mx(runs_mx, dict, CI, numZ)
		result <- remove.cols(runs_mx, zero_cat_cols)*100
		
	} else if ((CI==TRUE)&&(numZ>1)) {
		runs_mx <- label_flattened_mx_grping.and.CIs(runs_mx, dict, row.dim.label, col.dim.label, CI=CI, num.runs=numZ)
		#runs_mx <- percentages_flattened_mx(runs_mx, dict, CI, numZ)
		resultCI <- remove.cols(runs_mx, zero_cat_cols)
		
		#label CI components
		run1_array <- as_array_list_mx(runs[[1]])
		numGroups <- dim(run1_array)[COL]
		colnames(resultCI) <- paste(colnames(resultCI), rep(c("Mean", "Lower", "Upper"), numGroups))
		names(dimnames(resultCI)) <- names(dimnames(resultCI))
		result <- resultCI*100
	}
	
	return(result)
}

#' Collates frequencies for use in histogram output with confidence intervals. 
#' Performs the following:
#' 
#' \itemize{
#'   \item Takes mean with confidence intervals using \code{\link{collator_mutiple_lists_mx}}
#'   \item Labels the result using the dictionary 
#' }
#' 
#' @param runs
#'  a list of lists of matrices, one inner list per run.
#'  Each inner list may have any number of matrices,
#'  and each matrix may have a different sets of rows or columns.
#'  The matrices will be flattened into rows.
#' 
#' @param dict
#'  Dictionary object. Used to label columns.
#'  
#' @param row.dim.label
#'  name of the entire row dimension
#' 
#' @param col.dim.label
#'  name of the entire col dimension
#' 
#' @seealso \code{\link{collator_mutiple_lists_mx}}
#' @export 
collator_histogram <- function(runs, dict, row.dim.label="Year", col.dim.label="") {
	runs_mx <- collator_mutiple_lists_mx(runs)
	
	label_flattened_mx(runs_mx, dict, row.dim.label, col.dim.label) 
}

#' Collate means over multiple runs. Performs the following:
#' 
#' \itemize{
#'   \item Takes mean with confidence intervals using \code{\link{collator_list_mx}}
#'   \item Labels the result using the dictionary 
#' }
#' 
#' @param runs
#'  a list of matrices, one matrix per run.
#' @param dict
#'  Dictionary object. Used to label columns.
#'
#' @seealso \code{\link{collator_list_mx}}
#' @export 
#' @examples
#' run1 = structure(matrix(1:6, nrow=3, dimnames=list(1:3, c("F","M"))), meta=c(varname="earnings", grpby.tag="sex"))
#' run2 = structure(matrix(11:16, nrow=3, dimnames=list(1:3, c("F","M"))), meta=c(varname="earnings", grpby.tag="sex"))
#' 
#' runs <- list(run1=run1,run2=run2) 
#' dict <- dict_example
#' collator_means(runs, dict)
collator_means <- function(runs, dict, ...) {
	runs_mx <- collator_list_mx(runs, ...)
	
	grpby.tag <- attr(runs_mx, "meta")["grpby.tag"]
	if (!is.null(grpby.tag)) {
		if (!is.na(grpby.tag)) {
			if (grpby.tag=="") {
				grpby.tag<-NA
			}
		}
	}
	
	#if there are spaces in the groupby tag it means that this table is one grouped by
	#by the subgroup expression specific by the user
	spaces.in.grpby.tag <- str_locate_all(grpby.tag, " ")[[1]]
	if (length(spaces.in.grpby.tag)>0) {
		colnames(runs_mx) <- colnames(runs_mx)
		#fix labelling for means_by_subgroup later
		runs_mx_labelled <- runs_mx
	} else {
		runs_mx_labelled <- labelColumnCodes(runs_mx, dict, grpby.tag)
	}

	if (is.null(colnames(runs_mx_labelled))) colnames(runs_mx_labelled) <- "Mean"
	result <- runs_mx_labelled

	return(result)
}


#' Collate and average a list of matrices.
#' 
#' @param runs
#'  a list of matrices, one matrix per run. Each matrix must have
#'  the same dimensions.
#' 
#' @param CI
#'  if TRUE and length(runs) > 1, lower and upper confidence intervals 
#'  are returned in additional columns
#' 
#' @return
#'  a matrix with the averaged values of runs.
#'
#' @export 
#' @examples
#' run1 = structure(matrix(1:6, nrow=3, dimnames=list(1:3, c("F","M"))), meta=c(varname="earnings", grpby.tag="sex"))
#' run2 = structure(matrix(11:16, nrow=3, dimnames=list(1:3, c("F","M"))), meta=c(varname="earnings", grpby.tag="sex"))
#' runs <- list(run1=run1,run2=run2) 
#' collator_list_mx(runs)
collator_list_mx <- function(runs, CI=TRUE, ...) {
	runs_array <- as_array_list_mx(runs)
	mean_array_z_pctile_CIs(runs_array, CI=CI, ...)
}



#' Collate and average mutiple lists of matrices.
#' 
#' @param runs
#'  a list of lists of matrices, one inner list per run.
#'  Each inner list may have any number of matrices,
#'  and each matrix may have a different sets of rows or columns.
#'  The matrices will be flattened into rows.
#' 
#' @param CI
#'  if TRUE and length(runs) > 1, lower and upper confidence intervals 
#'  are returned in additional columns
#'   
#' @return
#'  a matrix with the averaged values of runs.
#'
#' @export 
#' @keywords internal
#' @examples
#' run1_mx1 = matrix(1:2, nrow=1, dimnames=list(1, c("F","M")))
#' run1_mx2 = matrix(1:4, nrow=2, dimnames=list(1:2, c("F","M")), byrow = TRUE)
#' run1 = structure(list(run1_mx1, run1_mx2), meta=c(varname="disability_state", grpby.tag="sex"))
#' run2_mx1 = matrix(11:12, nrow=1, dimnames=list(1, c("F","M")))
#' run2_mx2 = matrix(11:14, nrow=2, dimnames=list(3:4, c("F","M")), byrow = TRUE)
#' run2 = structure(list(run2_mx1, run2_mx2), meta=c(varname="disability_state", grpby.tag="sex")) 
#' 
#' runs <- list(run1=run1,run2=run2) 
#' collator_mutiple_lists_mx(runs, CI=FALSE)
collator_mutiple_lists_mx <- function(runs, CI=TRUE) {
	runs_array <- flatten_mxlists_to_array(runs)
<<<<<<< HEAD
	mean_array_z_pctile_CIs(runs_array, CI=CI)
=======
	mean_array_z(runs_array, CI=CI, re_write_colnames=F)
>>>>>>> 04680cd7
}

#'A new version of collator_mutiple_lists_mx() that calls 
#' mean_array_pctile_CIs2()) instead of then 'non-2' version.  This means that 
#' percenatages will be averaged over runs instead of frequencies and the confidence
#' intervals will be calculated on percentages rather than frequencies.  See documentation
#' on mean_array_pctile_CIS2() more more details.  
#' Another difference between this function and the original collator_mutiple_lists_mx() 
#' is that this function takes cat.adjustments, dict, and binbreaks arguments.  
collator_mutiple_lists_mx2 <- function(runs, CI=TRUE, cat.adjustments=NULL, dict, binbreaks=NULL) {
	runs_array <- flatten_mxlists_to_array(runs)
	mean_array_z_pctile_CIs2(runs_array, CI=CI, cat.adjustments=cat.adjustments, dict=dict, binbreaks=binbreaks)
}




#' Identify and return the indices of columns that 
#' are for the zero category. Zero category column
#' names begin with a "0" or, for flatten column 
#' names, contain " 0". 
#' 
#' @param mx
#'  matrix with column names
#' @return
#'  vector of zero column positions
#'
#' @export 
#' @examples
#'  mx <- matrix(1:3, nrow=1, dimnames=list(NULL, c("1","2","3")))
#'  mx <- matrix(1:3, nrow=1, dimnames=list(NULL, c("0","1","2")))
#'  mx <- matrix(1:4, nrow=1, dimnames=list(NULL, c("1 0","1 1","2 0", "2 1")))
#'  identify_zero_category_cols(mx)
identify_zero_category_cols <- function (mx) {
	grep("\\s0|^0", colnames(mx))
}

#' Identify and return the indices of columns that 
#' are for the zero category where grouping has been employed.  
#' Identifies the outcome variable's zero categories but not the grouping variable's zero categories.  
#' Zero category column names begin with a "0" or, for flatten column names, contain " 0". 
#' 
#' @param mx
#'  matrix with column names
#' @return
#'  vector of zero column positions
#'
#' @export 
identify_zero_category_cols_bygrp <- function (mx) {
	#names of the outcome variable (as opposed to the grouping variable come 2nd
	col.names <- colnames(mx)
	#identify the position of the last space in each name
	space.ids <- str_locate_all(col.names, " ")
	relevant.name.pos <- lapply(space.ids, function(x) {x[1,1] + 1}) #position of relevant name
	rel.name.pos.vec <- rep(NA, length(relevant.name.pos))
	for (i in 1:length(rel.name.pos.vec)) {
		rel.name.pos.vec[i]<-relevant.name.pos[[i]]
	}
	rel.names <- str_sub(col.names, rel.name.pos.vec, rel.name.pos.vec)
	grep("\\s0|^0", rel.names)
}


#' Calculated percentages within groups of a flattened matrix.
#'
#' @param mx.flattened
#'  a flattened matrix, ie: a matrix that has rows that contain
#'  groups of values. Percentages are then calculated within these groups.
#'  The number of groups is determined by using the meta "grpby.tag"
#'  attribute to lookup the group by codings in \code{dict}.
#'  
#' @param dict
#'  Dictionary object. Used to determine number of groups.
#' 
#' @seealso \code{\link{prop.table.mx.grped.rows}}
#' @export  
#' @examples
#' \dontrun{
#' mx.flattened <- structure(matrix(c(1,2,1,3,1,4,2,2,2,3,2,4,1,2,3,4), nrow=2, byrow = TRUE, dimnames=list(NULL, c("Female 1", "Female 2", "Female 3", "Female 4", "Male 1", "Male 2", "Male 3", "Male 4"))), meta=c(varname="disability_state", grpby.tag="sexLvl1"))
#' dict <- dict_demo
#' percentages_flattened_mx(mx.flattened, dict, num.runs = 1)
#'
#' mx.flattened <- structure(matrix(c(1,2,1,3,1,4,2,2,2,3,2,4,1,2,3,4), nrow=2, byrow = TRUE, dimnames=list(NULL, c("65-69 1", "65-69 2", "65-69  3", "65-69  4", "70-74  1", "70-74 2", "70-74 3", "70-74 4"))), meta=c(varname="disability_state", grpby.tag="age_grp_output"))
#' percentages_flattened_mx(mx.flattened, dict, num.runs = 1)
#' }
#' mx.flattened <- structure(matrix(c(1,2,1,3,1,4,2,2,2,3,2,4,1,2,3,4), nrow=2, byrow = TRUE, dimnames=list(NULL, c("Female 1", "Female 2", "Female 3", "Female 4", "Male 1", "Male 2", "Male 3", "Male 4"))), meta=c(varname="disability_state", grpby.tag="sex"))
#' dict <- dict_example
#' percentages_flattened_mx(mx.flattened, dict, num.runs = 1)

percentages_flattened_mx <- function(mx.flattened, dict, CI=FALSE, num.runs) {
	grpby.tag <- attr(mx.flattened, "meta")["grpby.tag"]
	
	groupnameprefixes <- if(is.null(grpby.tag) || is.na(grpby.tag)) NULL else names(dict$codings[[grpby.tag]])
	
	if(is.null(grpby.tag) || is.na(grpby.tag)) {
		groupnameprefixes <- NULL
	} else if (!is.null(grpby.tag) & !is.na(grpby.tag) & is.null(names(dict$codings[[grpby.tag]]))) {
		groupnameprefixes <- c("Not in subgroup", "In specified subgroup")
	} else if (!is.null(grpby.tag) & !is.na(grpby.tag) & !is.null(names(dict$codings[[grpby.tag]]))) {
		groupnameprefixes <- names(dict$codings[[grpby.tag]])
	} else {
		stop("Check percentages_flattened_mx()")
	}

	result <- prop.table.mx.grped.rows(mx.flattened, groupnameprefixes, CI, num.runs) * 100
	colnames(result) <- paste(colnames(result), "(%)")
	return(result)
}


#' Label columns of a 3D array with the codings of the specified varname.
#' 
#' @param x
#'  vector/array with a column for each category, ordered
#' @param dict
#'  a Dictionary proto object
#' @param varname
#'  categorical variable name. The codings for this variable are applied
#'  as column names.
#' @return
#'  x with column names that use the codings of varname, and a column label 
#'  that is the decsription of varname.
#' 
#' @examples
#' \dontrun{
#' x <- structure(matrix(1:2, nrow=1, dimnames=list(1, c("0","1"))), meta=c("grpby.tag"="z1gender"))
#' x <- structure(matrix(1:6, nrow=1, dimnames=list(1, c("0 Mean","0 Lower","0 Upper","1 Mean","1 Lower","1 Upper"))), meta=c("grpby.tag"="z1gender"))
#' 
#' x <- env.base$modules$years1_5$run_results_collated$means_by_gender$kids
#' x <- env.scenario$modules$years1_5$run_results_collated$means_by_gender$kids
#' x <- env.base$modules$years1_5$run_results_collated$means$kids
#' x <- env.base$modules$years1_5$run_results_collated$means_by_gender$gptotvis
#' x <- runstat_f
#' varname=attr(x, "meta")["grpby.tag"]
#' dict <- dict.MELC
#' dict <- dict_example
#' labelColumnCodes(x, dict, varname)
#' }
labelColumnCodes <- function(x, dict, varname) {
	
	if (is.null(varname) || is.na(varname)) {
		return(x)
	}
	
	# match codings into colnames stripped of alpha
	cnames <- dimnames(x)[[COL]]
	cnames_numeric <- strip.alpha(cnames)
	cnames_alpha <- strip.numeric(cnames)
	catcodings <- dict$codings[[varname]]
	
	codings_indices <- match(cnames_numeric, catcodings)
	cnames_numeric_desc <- names(catcodings)[codings_indices]
	
	# combine desc with existing alpha, NB: assume alpha is at the end
	dimnames(x)[[COL]] <- paste(cnames_numeric_desc, cnames_alpha, sep = "")	
	
	# add varname desc
	desc <- dict$descriptions[[varname]]
	names(dimnames(x))[[COL]] <- desc
	
	x
}

#' Label a flattened matrix. Labels flattened columns according to dictionary codings, 
#' and applies the specified row and col dimension label (if any).
#' 
#' @param mx.flattened
#'  a flattened matrix, ie: a matrix that has rows that contain
#'  groups of values.  
#'  
#'  A flattened matrix has a meta attribute that specifies the grouping
#'  used (if any) and the varname that identifies the codings to apply, eg:
#'  meta=c(grpby.tag="sex", varname="disability_state") 
#' 
#'  If grpby.tag is NULL, NA, or "", then the flattened code will be in the form "0", 
#'  i.e: no grping codes only varname codes. These will be converted in the output
#'  to the corresponding varname category name. 
#' 
#'  If grpby.tag is specified then the flattened matrix will have flattened codes 
#'  for column names. A flattened code is in the form "0 1", where the first value 
#'  is a grping code and the second a varname code. These will be converted
#'  in the output to the corresponding group and varname category names. 
#' 
#' @param dict
#'  dictionary object
#' 
#' @param row.dim.label
#'  name of the entire row dimension
#' 
#' @param col.dim.label
#'  name of the entire col dimension
#' 
#' @export
#' @examples 
#' \dontrun{
#' mx.flattened <- structure(matrix(c(1,2,1,3,1,4,2,2,2,3,2,4), nrow=2, byrow = TRUE, dimnames=list(NULL, c("F 1", "F 2", "F 3", "M 1", "M 2", "M 3"))), meta=c(grpby.tag="sex", varname="disability_state"))
#' dict <- dict_demo
#' label_flattened_mx(mx.flattened, dict, row.dim.label="Year")
#' }
label_flattened_mx <- function(mx.flattened, dict, row.dim.label="", col.dim.label="") {
	varname <- attr(mx.flattened, "meta")["varname"]
	grpby.tag <- attr(mx.flattened, "meta")["grpby.tag"]
	
	if (!is.null(grpby.tag)) {
		if (!is.na(grpby.tag)) {
			if (grpby.tag=="") {
				grpby.tag <- NULL
			}
		}
	}
	
	#label
	colnames(mx.flattened) <- dict$cmatchFlattened(colnames(mx.flattened), varname, grpby.tag)
	names(dimnames(mx.flattened)) <- c(row.dim.label,col.dim.label)
	
	means_suffix<-attr(mx.flattened, "means_suffix")
	
	if (!is.null(means_suffix)) colnames(mx.flattened)<-paste(colnames(mx.flattened), means_suffix)
	
	structure(mx.flattened, grpingNames=  attr(colnames(mx.flattened), "grpingNames"))

}

#' Extension of label_flattened_mx() to label a flattened matrix that contains confidence 
#' intervals.  Can handle grouping or no grouping. 
#' Labels flattened columns according to dictionary codings, 
#' and applies the specified row and col dimension label (if any).
#' 
#' @param mx.flattened
#'  a flattened matrix, ie: a matrix that has rows that contain
#'  groups of values.  
#' 
#' @param dict
#'  dictionary object
#' 
#' @param row.dim.label
#'  name of the entire row dimension
#' 
#' @param col.dim.label
#'  name of the entire col dimension
#' 
#' @export
label_flattened_mx_grping.and.CIs <- function(mx.flattened, dict, row.dim.label="", col.dim.label="", CI=TRUE, num.runs, binbreaks=NULL) {
	varname <- attr(mx.flattened, "meta")["varname"]
	grpby.tag <- attr(mx.flattened, "meta")["grpby.tag"]
	grpingNames <- attr(colnames(mx.flattened), "grpingNames")
	
	#e.g. colnames start off as:
	#  [1] "1 0 Mean"  "1 0 Lower" "1 0 Upper" "1 1 Mean"  "1 1 Lower" "1 1 Upper"
	#[7] "2 0 Mean"  "2 0 Lower" "2 0 Upper" "2 1 Mean"  "2 1 Lower" "2 1 Upper"
	#[13] "3 0 Mean"  "3 0 Lower" "3 0 Upper" "3 1 Mean"  "3 1 Lower" "3 1 Upper"
	
	col.names <- colnames(mx.flattened)
	
	#identify the position of the last space in each name
	last.space.output <- identify.position.last.space(col.names)
	pos.last.space.vec <- last.space.output[[1]]
	num.spaces <- last.space.output[[2]]
	
	if ((CI==TRUE)&(num.runs>1)) {
		# Need to remove the Mean, Lower, and Upper parts
		sub.col.names <- str_sub(col.names, 1, pos.last.space.vec-1)
	} else if ((CI==FALSE)|(num.runs==1)) {
		sub.col.names <- col.names
	}
	
	#if grpby.tag="" then convert it to NA
	if (!is.null(grpby.tag)) {
		if (!is.na(grpby.tag)) {
			if (grpby.tag=="") {
				grpby.tag <- NA
			}
		}
	}

	last.space.output <- identify.position.last.space(sub.col.names)
	num.spaces <- last.space.output[[2]]
	if ((num.spaces[1]==0)) {
		#no grouping
		if (!is.null(binbreaks)) {
			if (any(is.na(as.numeric(sub.col.names)))) {
				#names are already the character versions and the match is not needed
				un.ordered.names <- sub.col.names
			} else {
				#convert numeric codes to character names
				un.ordered.names <- dict$cmatchFlattened(sub.col.names, varname, grpby.tag)
			}
			ord <- match(un.ordered.names, names(binbreaks[-1]))
			ordered.names <- un.ordered.names[order(ord)]
			#reorder results
			mx.flattened <- mx.flattened[,order(ord)]
			colnames(mx.flattened) <- ordered.names
		} else {
			colnames(mx.flattened) <- dict$cmatchFlattened(sub.col.names, varname, grpby.tag)
		}
	} else if (num.spaces[1]>0) {
		#there is grouping
	
		#names of the variable of interest (not the grouping variable)
		#take last part of sub.col.names to match
		name.length <- str_length(sub.col.names)
		
		#identify the position of the last space in each name again 
		#(will have changed if removed Mean, Lower, Upper but will be same if didn't
		last.space.output <- identify.position.last.space(sub.col.names)
		pos.last.space.vec <- last.space.output[[1]]
		num.spaces <- last.space.output[[2]]
		
		#primary variable names
		simple.names <- str_sub(sub.col.names, pos.last.space.vec+1, name.length)
		if (any(is.na(as.numeric(simple.names)))) {
			#names are already the character versions and the match is not needed
			simple.names.words <- simple.names
		} else {
			#convert numeric codes to character names
			simple.names.words <- dict$cmatch(simple.names, varname)
		}
		
		if (!is.null(binbreaks)) {
			un.ordered.names <- simple.names.words
			ord <- match(un.ordered.names, names(binbreaks[-1]))
			ordered.names <- unique(un.ordered.names[order(ord)])
			if ((CI==TRUE)&(num.runs>1)) {
				num.grps <- (length(un.ordered.names)/length(ordered.names))/3
			} else if ((CI==FALSE)|(num.runs==1)) {
				num.grps <- length(un.ordered.names)/length(ordered.names)
			}
			ord2 <- NULL
			for (i in 1:num.grps) {
				ord2 <- c(ord2, ord[1:(length(ord)/num.grps)]+(i-1)*length(ordered.names))
			}
			ordered.names <- un.ordered.names[order(ord2)]
			
			#reorder results
			mx.flattened <- mx.flattened[,order(ord2)]
			
			#grping variable names
			grp.names <- str_sub(sub.col.names, 1, pos.last.space.vec-1)
			if (any(is.na(as.numeric(grp.names)))) {
				#names are already the character versions and the match is not needed
				grp.names.words <- grp.names
			} else {
				#no binbreaks
				#convert numeric codes to character names
				grp.names.words <- dict$cmatch(grp.names, grpby.tag)
			}
			
			final.names <- rep(NA, length(sub.col.names))
			for (i in 1:length(sub.col.names)) {
				final.names[i] <- paste(grp.names.words[i], ordered.names[i])
			}
			colnames(mx.flattened) <- final.names
			
		} else {
			colnames(mx.flattened) <- dict$cmatchFlattened(sub.col.names, varname, grpby.tag)
		}
		
		if ((sum(grepl("NA", colnames(mx.flattened)))==ncol(mx.flattened)) | (any(grepl("subgroup", colnames(mx.flattened))))) {
			#should be inside collate_all_run_results() and are collating results by a user specified subgroup
		
			#take first part of sub.col.names ('Not in subgroup' or 'In subgroup')
			grp.names.words <- str_sub(sub.col.names, 1, pos.last.space.vec-1)
			final.names <- rep(NA, length(sub.col.names))
			for (i in 1:length(sub.col.names)) {
			final.names[i] <- paste(grp.names.words[i], simple.names.words[i])
			}
			colnames(mx.flattened) <- final.names
		}

	}
	names(dimnames(mx.flattened)) <- c(row.dim.label,col.dim.label)
	
	result <- structure(mx.flattened, grpingNames=grpingNames, varname=varname)
	return(result)
}


#' Identify the position of the last space in each element in a character vector.
#' Used to identify the last space in the column names in label_flattened_mx_grping.and.CIs().
#' Returns a list of 2 elements.  
#' The first element, pos.last.space.vec, is a vector identifying the position of the last space 
#' in each element of the input vector. 
#' The second element, num.spaces, states the number of spaces in each element of the input 
#' vector.  
#' 
#' @param col.names
#'  a character vector.  
#' 
#' @export
identify.position.last.space <- function(col.names) {
	space.ids <- str_locate_all(col.names, " ")
	num.spaces <- unlist(lapply(space.ids, function(x) {nrow(x)}))
	pos.last.space <- rep(NA, length(num.spaces))
	if (sum(num.spaces)>0) {
		for (i in 1:length(num.spaces)) {
			pos.last.space[i] <- space.ids[[i]][num.spaces[i], 2]
		}
	}
	pos.last.space.vec <- pos.last.space
	result.list <- list(pos.last.space.vec=pos.last.space.vec, num.spaces=num.spaces)
	return(result.list)
}

#' Calculates the proportions within row groupings of a flattened matrix. 
#' 
#' @param mx.grped.rows
#'  a matrix with grped rows, ie: within each row there are groups of 
#'  columns that form a set. Proportions are then calculated within these groups.
#' @param groupnameprefixes
#'	 names of the groups. If NULL then no groups.
#' @return
#'  the original matrix but with its values converted to proportions.
#'  Preserves names and any "meta" attribute of \code{mx.grped.rows)}.
#' 
#' @export
#' @examples
#' 
#' mx.grped.rows  <- structure(matrix(c(1,2,1,3,1,4,2,2,2,3,2,4,1,2,3,4), nrow=2, byrow = TRUE, dimnames=list(NULL, c("Female 1", "Female 2", "Female 3", "Female 4", "Male 1", "Male 2", "Male 3", "Male 4"))), meta=c(varname="disability_state", grpby.tag="sex"))
#' groupnameprefixes<-c("Female","Male")
#' 
#' mx.grped.rows <- matrix(c(1,2,1,3,1,4,2,2,2,3,2,4), nrow=2, byrow = TRUE)
#' groupnameprefixes<-NULL
#' 
#' mx.grped.rows <- structure(matrix(c(1,2,1,3,1,4,2,2,2,3,2,4,1,2,3,4), nrow=2, byrow = TRUE, dimnames=list(NULL, c("65-69 No disability", "65-69 Mild disability", "65-69  Moderate disability", "65-69  Severe disability", "70-74  No disability", "70-74 Mild disability", "70-74 Moderate disability", "70-74 Severe disability"))), meta=c(varname="disability_state", grpby.tag="age_grp_output"))
#' groupnameprefixes<-c("65-69", "70-74", "75-79", "80-84", "85+" )
#' 
#' mx.grped.rows <- structure(matrix(c(1,2,1,3,1,4,2,2,2,3,2,4,1,2,3,4), nrow=2, byrow = TRUE, dimnames=list(NULL, c("Male No disability", "Male Mild disability", "Male Moderate disability", "Male Severe disability", "Female No disability", "Female  Mild disability", "Female Moderate disability", "Female  Severe disability"))), meta=c(varname="disability_state", grpby.tag="sexLvl1"))
#' groupnameprefixes<-c("Male","Female")
#' 
#' mx.grped.rows <- matrix(c(1:4), nrow=1)
#' groupnameprefixes<-NULL
#' 
#' prop.table.mx.grped.rows(mx.grped.rows, groupnameprefixes, num.runs = 1)
prop.table.mx.grped.rows <- function (mx.grped.rows, groupnameprefixes, CI=FALSE, num.runs) {

	grpingNames <- attr(mx.grped.rows,"grpingNames")
	
	if (is.null(groupnameprefixes) || is.null(grpingNames)) {
		grpby <- rep(1, ncol(mx.grped.rows))
	} else {
		grpby <- match(grpingNames,groupnameprefixes)
		if (sum(is.na(grpby))==length(grpby)) {
			#grpby <- as.numeric(grpingNames)
			grpby <- grpingNames
		}
		assert(!is.na(grpby))	
	}
	# get proportions by grp
	mx.grped.rows.prop <- apply(mx.grped.rows, ROW, prop.table.grpby, grpby=grpby, CI=CI, num.runs=num.runs)
	
	mx.grped.rows.prop.t <- t(mx.grped.rows.prop)
	
	result <- structure(mx.grped.rows.prop.t, meta = attr(mx.grped.rows, "meta"), dimnames=dimnames(mx.grped.rows))
	
	return(result)
}

<|MERGE_RESOLUTION|>--- conflicted
+++ resolved
@@ -1,901 +1,897 @@
-# Functions related to collation of run results.
-# 
-# Author: oman002
-###############################################################################
-
-#' Collate frequencies. Performs the following:
-#' 
-#' \itemize{
-#'   \item Takes mean without confidence intervals using \code{\link{collator_mutiple_lists_mx}}  
-#'   \item Labels the result using the dictionary 
-#'   \item Converts frequencies to percentages
-#'   \item Labels the output
-#' }
-#'   
-#' @param runs
-#'  a list of lists of matrices, one inner list per run.
-#'  Each inner list may have any number of matrices,
-#'  and each matrix may have a different sets of rows or columns.
-#'  The matrices will be flattened into rows.
-#' 
-#' @param dict
-#'  Dictionary object. Used to label columns.
-#'  
-#' @param row.dim.label
-#'  name of the entire row dimension
-#' 
-#' @param col.dim.label
-#'  name of the entire col dimension
-#'
-#' @seealso \code{\link{collator_mutiple_lists_mx}}
-#' @export 
-#' @examples
-#' run1_mx1 = matrix(1:2, nrow=1, dimnames=list(1, c("F","M")))
-#' run1_mx2 = matrix(1:4, nrow=2, dimnames=list(1:2, c("F","M")), byrow = TRUE)
-#' run1 = structure(list(run1_mx1, run1_mx2), meta=c(varname="disability_state", grpby.tag="sex"))
-#' run2_mx1 = matrix(11:12, nrow=1, dimnames=list(1, c("F","M")))
-#' run2_mx2 = matrix(11:14, nrow=2, dimnames=list(3:4, c("F","M")), byrow = TRUE)
-#' run2 = structure(list(run2_mx1, run2_mx2), meta=c(varname="disability_state", grpby.tag="sex")) 
-#' 
-#' runs <- list(run1=run1,run2=run2) 
-#' dict <- dict_example
-#' collator_freqs(runs, dict)
-#' collator_freqs(runs, dict, numbers=TRUE)
-collator_freqs <- function (runs, dict, row.dim.label="Year", col.dim.label="", numbers=FALSE, CI=FALSE) {
-	
-	runs_mx <- collator_mutiple_lists_mx(runs, CI)
-	
-	num.runs <- length(runs)
-	
-	if ((CI==FALSE|(num.runs==1))) {
-		runs_mx <- label_flattened_mx(runs_mx, dict, row.dim.label, col.dim.label)
-		if (numbers==FALSE) {
-			result <- percentages_flattened_mx(runs_mx, dict, CI, num.runs=num.runs)
-		} else {
-		result <- runs_mx
-		}
-	} else if ((CI==TRUE)&&(num.runs>1)) {
-		runs_mx <- label_flattened_mx_grping.and.CIs(runs_mx, dict, row.dim.label, col.dim.label, CI=CI, num.runs<-num.runs)
-		if (numbers==FALSE) {
-			resultCI <- percentages_flattened_mx(runs_mx, dict, CI, num.runs=num.runs)
-		} else {
-		resultCI <- runs_mx
-		}
-		#label CI components
-		run1_array <- as_array_list_mx(runs[[1]])
-		numGroups <- dim(run1_array)[COL] #number of group-by groups
-		colnames(resultCI) <- paste(colnames(resultCI), rep(c("Mean", "Lower", "Upper"), numGroups))
-		result <- resultCI
-	}
-	return(result)
-}
-
-#'A new version of collator_freqs() that calls collator_mutiple_lists_mx2() (and then
-#' mean_array_pctile_CIs2()) instead of then 'non-2' versions.  This means that 
-#' percenatages will be averaged over runs instead of frequencies and the confidence
-#' intervals will be calculated on percentages rather than frequencies.  See documentation
-#' on mean_array_pctile_CIS2() more more details.  
-#' In contrast to the original collator_freqs() this function does not take a numbers 
-#' argument.  It will only produce percentages and not raw numbers or frequencies.
-#' Another difference between this function and the original collator_freqs() is that
-#' this function takes cat.adjustment and binbreaks arguments.  These are sent to  
-#' collator_mutiple_lists_mx2().
-#' 
-#' @param runs
-#'  a list of lists of matrices, one inner list per run.
-#'  Each inner list may have any number of matrices,
-#'  and each matrix may have a different sets of rows or columns.
-#'  The matrices will be flattened into rows.
-#' 
-#' @param dict
-#'  Dictionary object. Used to label columns.
-#'  
-#' @param row.dim.label
-#'  name of the entire row dimension
-#' 
-#' @param col.dim.label
-#'  name of the entire col dimension
-#' 
-#' @param cat.adjustments
-#' The cat.adjustments list containing the cat.adjustments for multiple variables.
-#' Within the function the specific cat.adjustments for the variable of interest are 
-#' extracted from the list in further embedded functions.  Either cat.adjustments or 
-#' binbreaks are needed if frequencies of a continuous variable are being requested.  
-#' 
-#' @param dict
-#' the specific project dictionary
-#' 
-#' @param binbreaks 
-#' The binbreaks for the specific outcome variable.  Either binbreaks or cat.adjustments 
-#' may be provided to the function.
-#' @export
-
-collator_freqs2 <- function (runs, dict, row.dim.label="Year", col.dim.label="", CI=FALSE, cat.adjustments=NULL, binbreaks=NULL) {
-
-	runs_mx <- collator_mutiple_lists_mx2(runs, CI, cat.adjustments, dict, binbreaks)
-	
-	num.runs <- length(runs)
-	
-	if ((CI==FALSE|(num.runs==1))) {
-		#runs_mx <- label_flattened_mx(runs_mx, dict, row.dim.label, col.dim.label)
-		runs_mx <- label_flattened_mx_grping.and.CIs(runs_mx, dict, row.dim.label, col.dim.label, CI=FALSE, num.runs=num.runs, binbreaks=binbreaks)
-		result <- runs_mx
-	} else if ((CI==TRUE)&&(num.runs>1)) {
-		runs_mx <- label_flattened_mx_grping.and.CIs(runs_mx, dict, row.dim.label, col.dim.label, CI=CI, num.runs=num.runs, binbreaks=binbreaks)
-		resultCI <- runs_mx
-	
-		#label CI components
-		run1_array <- as_array_list_mx(runs[[1]])
-		numGroups <- dim(run1_array)[COL] #number of group-by groups
-		colnames(resultCI) <- paste(colnames(resultCI), rep(c("Mean", "Lower", "Upper"), numGroups))
-		result <- resultCI
-	}
-	result <- result*100
-	return(result)
-}
-
-
-#' Collate frequencies and removes the zero category. Performs the following:
-#' 
-#' \itemize{
-#'   \item Takes mean without confidence intervals using \code{\link{collator_mutiple_lists_mx}} 
-#'   \item Labels the result using the dictionary 
-#'   \item Converts frequencies to percentages
-#'   \item Removes the zero category
-#' }
-#'
-#' @param runs
-#'  a list of lists of matrices, one inner list per run.
-#'  Each inner list may have any number of matrices,
-#'  and each matrix may have a different sets of rows or columns.
-#'  The matrices will be flattened into rows.
-#' 
-#' @param dict
-#'  Dictionary object. Used to label columns.
-#'  
-#' @param row.dim.label
-#'  name of the entire row dimension
-#' 
-#' @param col.dim.label
-#'  name of the entire col dimension
-#'
-#' @seealso \code{\link{collator_mutiple_lists_mx}}
-#' @export 
-#' @examples
-#' \dontrun{
-#' runs <- all_run_results_zipped$freqs[[1]]
-#' runs <- all_run_results_zipped$freqs_by_sex[[1]]
-#' collator_freqs_remove_zero_cat(runs, dict_example)
-#' }
-	
-collator_freqs_remove_zero_cat <- function(runs, dict, row.dim.label="Year", col.dim.label="", CI=FALSE) {
-	runs_mx <- collator_mutiple_lists_mx(runs=runs, CI=CI)
-	grpby.tag <- attr(runs_mx, "meta")["grpby.tag"]
-	
-	zero_cat_cols <- identify_zero_category_cols(runs_mx)
-	
-	#the above code give incorrect categories with 0s for the outcome 
-	#we only want to remove those columns that are 0 for the outcome, not also for the grouping variable
-	#(which is what the above code does)
-	if (!is.null(grpby.tag)) {
-		if (!is.na(grpby.tag)) {
-			if (grpby.tag!="") {
-				zero_cat_cols <- identify_zero_category_cols_bygrp(runs_mx)
-				if (length(zero_cat_cols)==0) {
-					zero_cat_cols <- identify_zero_category_cols(runs_mx)
-				}
-			}
-		}
-	}
-
-	numZ <- length(runs) #number of runs
-	
-	if ((CI==FALSE)|(numZ==1)) {
-		#runs_mx <- label_flattened_mx(runs_mx, dict, row.dim.label, col.dim.label)
-		runs_mx <- label_flattened_mx_grping.and.CIs(runs_mx, dict, row.dim.label, col.dim.label, CI=FALSE, num.runs=numZ)
-		runs_mx <- percentages_flattened_mx(runs_mx, dict, CI, numZ)
-		result <- remove.cols(runs_mx, zero_cat_cols)
-		
-	} else if ((CI==TRUE)&&(numZ>1)) {
-		runs_mx <- label_flattened_mx_grping.and.CIs(runs_mx, dict, row.dim.label, col.dim.label, CI=CI, num.runs=numZ)
-		runs_mx <- percentages_flattened_mx(runs_mx, dict, CI, numZ)
-		resultCI <- remove.cols(runs_mx, zero_cat_cols)
-		
-		#label CI components
-		run1_array <- as_array_list_mx(runs[[1]])
-		numGroups <- dim(run1_array)[COL]
-		colnames(resultCI) <- paste(colnames(resultCI), rep(c("Mean", "Lower", "Upper"), numGroups))
-		names(dimnames(resultCI)) <- names(dimnames(resultCI))
-		result <- resultCI
-	}
-	
-	return(result)
-}
-
-#' Collate frequencies and removes the zero category. 
-#'
-#'A new version of collator_freqs() that calls collator_mutiple_lists_mx2() instead of 
-#' the 'non-2' version.  This means that percenatages will be averaged over runs instead 
-#' of frequencies and the confidence intervals will be calculated on percentages rather 
-#' than frequencies.  See documentation on mean_array_pctile_CIS2() more more details.  
-#' Another difference between this function and the original collator_freqs() is that
-#' this functiont takes cat.adjustments and binbreaks arguments. 
-#' Currently only used in tableBuilder().
-#' 
-#' \itemize{
-#'   \item Takes mean without confidence intervals using 
-#'                                               \code{\link{collator_mutiple_lists_mx2}} 
-#'   \item Removes the zero category
-#'   \item Labels the result using the dictionary 
-#' }
-#' 
-#' @param runs
-#'  a list of lists of matrices, one inner list per run.
-#'  Each inner list may have any number of matrices,
-#'  and each matrix may have a different sets of rows or columns.
-#'  The matrices will be flattened into rows.
-#' 
-#' @param dict
-#'  Dictionary object. Used to label columns.
-#'  
-#' @param row.dim.label
-#'  name of the entire row dimension
-#' 
-#' @param col.dim.label
-#'  name of the entire col dimension
-#' 
-#' @param cat.adjustments
-#' The cat.adjustments list containing the cat.adjustments for multiple variables.
-#' Within the function the specific cat.adjustments for the variable of interest are 
-#' extracted from the list in further embedded functions.  Either cat.adjustments or 
-#' binbreaks are needed if frequencies of a continuous variable are being requested.  
-#' 
-#' @param binbreaks 
-#' The binbreaks for the specific outcome variable.  Either binbreaks or cat.adjustments 
-#' may be provided to the function.
-#' 
-#' @export 
-
-collator_freqs_remove_zero_cat2 <- function(runs, dict, row.dim.label="Year", col.dim.label="", CI=FALSE, cat.adjustments=NULL, binbreaks=NULL) {
-	runs_mx <- collator_mutiple_lists_mx2(runs=runs, CI=CI, dict=dict, cat.adjustments=cat.adjustments, binbreaks=binbreaks)
-	grpby.tag <- attr(runs_mx, "meta")["grpby.tag"]
-	
-	zero_cat_cols <- identify_zero_category_cols(runs_mx)
-	
-	#the above code give incorrect categories with 0s for the outcome 
-	#we only want to remove those columns that are 0 for the outcome, not also for the grouping variable
-	#(which is what the above code does)
-	if (!is.null(grpby.tag)) {
-		if (!is.na(grpby.tag)) {
-			if (grpby.tag!="") {
-				zero_cat_cols <- identify_zero_category_cols_bygrp(runs_mx)
-				if (length(zero_cat_cols)==0) {
-					zero_cat_cols <- identify_zero_category_cols(runs_mx)
-				}
-			}
-		}
-	}
-	
-	numZ <- length(runs) #number of runs
-	
-	if ((CI==FALSE)|(numZ==1)) {
-		runs_mx <- label_flattened_mx_grping.and.CIs(runs_mx, dict, row.dim.label, col.dim.label, CI=CI, num.runs=numZ)
-		#runs_mx <- label_flattened_mx(runs_mx, dict, row.dim.label, col.dim.label)
-		#runs_mx <- percentages_flattened_mx(runs_mx, dict, CI, numZ)
-		result <- remove.cols(runs_mx, zero_cat_cols)*100
-		
-	} else if ((CI==TRUE)&&(numZ>1)) {
-		runs_mx <- label_flattened_mx_grping.and.CIs(runs_mx, dict, row.dim.label, col.dim.label, CI=CI, num.runs=numZ)
-		#runs_mx <- percentages_flattened_mx(runs_mx, dict, CI, numZ)
-		resultCI <- remove.cols(runs_mx, zero_cat_cols)
-		
-		#label CI components
-		run1_array <- as_array_list_mx(runs[[1]])
-		numGroups <- dim(run1_array)[COL]
-		colnames(resultCI) <- paste(colnames(resultCI), rep(c("Mean", "Lower", "Upper"), numGroups))
-		names(dimnames(resultCI)) <- names(dimnames(resultCI))
-		result <- resultCI*100
-	}
-	
-	return(result)
-}
-
-#' Collates frequencies for use in histogram output with confidence intervals. 
-#' Performs the following:
-#' 
-#' \itemize{
-#'   \item Takes mean with confidence intervals using \code{\link{collator_mutiple_lists_mx}}
-#'   \item Labels the result using the dictionary 
-#' }
-#' 
-#' @param runs
-#'  a list of lists of matrices, one inner list per run.
-#'  Each inner list may have any number of matrices,
-#'  and each matrix may have a different sets of rows or columns.
-#'  The matrices will be flattened into rows.
-#' 
-#' @param dict
-#'  Dictionary object. Used to label columns.
-#'  
-#' @param row.dim.label
-#'  name of the entire row dimension
-#' 
-#' @param col.dim.label
-#'  name of the entire col dimension
-#' 
-#' @seealso \code{\link{collator_mutiple_lists_mx}}
-#' @export 
-collator_histogram <- function(runs, dict, row.dim.label="Year", col.dim.label="") {
-	runs_mx <- collator_mutiple_lists_mx(runs)
-	
-	label_flattened_mx(runs_mx, dict, row.dim.label, col.dim.label) 
-}
-
-#' Collate means over multiple runs. Performs the following:
-#' 
-#' \itemize{
-#'   \item Takes mean with confidence intervals using \code{\link{collator_list_mx}}
-#'   \item Labels the result using the dictionary 
-#' }
-#' 
-#' @param runs
-#'  a list of matrices, one matrix per run.
-#' @param dict
-#'  Dictionary object. Used to label columns.
-#'
-#' @seealso \code{\link{collator_list_mx}}
-#' @export 
-#' @examples
-#' run1 = structure(matrix(1:6, nrow=3, dimnames=list(1:3, c("F","M"))), meta=c(varname="earnings", grpby.tag="sex"))
-#' run2 = structure(matrix(11:16, nrow=3, dimnames=list(1:3, c("F","M"))), meta=c(varname="earnings", grpby.tag="sex"))
-#' 
-#' runs <- list(run1=run1,run2=run2) 
-#' dict <- dict_example
-#' collator_means(runs, dict)
-collator_means <- function(runs, dict, ...) {
-	runs_mx <- collator_list_mx(runs, ...)
-	
-	grpby.tag <- attr(runs_mx, "meta")["grpby.tag"]
-	if (!is.null(grpby.tag)) {
-		if (!is.na(grpby.tag)) {
-			if (grpby.tag=="") {
-				grpby.tag<-NA
-			}
-		}
-	}
-	
-	#if there are spaces in the groupby tag it means that this table is one grouped by
-	#by the subgroup expression specific by the user
-	spaces.in.grpby.tag <- str_locate_all(grpby.tag, " ")[[1]]
-	if (length(spaces.in.grpby.tag)>0) {
-		colnames(runs_mx) <- colnames(runs_mx)
-		#fix labelling for means_by_subgroup later
-		runs_mx_labelled <- runs_mx
-	} else {
-		runs_mx_labelled <- labelColumnCodes(runs_mx, dict, grpby.tag)
-	}
-
-	if (is.null(colnames(runs_mx_labelled))) colnames(runs_mx_labelled) <- "Mean"
-	result <- runs_mx_labelled
-
-	return(result)
-}
-
-
-#' Collate and average a list of matrices.
-#' 
-#' @param runs
-#'  a list of matrices, one matrix per run. Each matrix must have
-#'  the same dimensions.
-#' 
-#' @param CI
-#'  if TRUE and length(runs) > 1, lower and upper confidence intervals 
-#'  are returned in additional columns
-#' 
-#' @return
-#'  a matrix with the averaged values of runs.
-#'
-#' @export 
-#' @examples
-#' run1 = structure(matrix(1:6, nrow=3, dimnames=list(1:3, c("F","M"))), meta=c(varname="earnings", grpby.tag="sex"))
-#' run2 = structure(matrix(11:16, nrow=3, dimnames=list(1:3, c("F","M"))), meta=c(varname="earnings", grpby.tag="sex"))
-#' runs <- list(run1=run1,run2=run2) 
-#' collator_list_mx(runs)
-collator_list_mx <- function(runs, CI=TRUE, ...) {
-	runs_array <- as_array_list_mx(runs)
-	mean_array_z_pctile_CIs(runs_array, CI=CI, ...)
-}
-
-
-
-#' Collate and average mutiple lists of matrices.
-#' 
-#' @param runs
-#'  a list of lists of matrices, one inner list per run.
-#'  Each inner list may have any number of matrices,
-#'  and each matrix may have a different sets of rows or columns.
-#'  The matrices will be flattened into rows.
-#' 
-#' @param CI
-#'  if TRUE and length(runs) > 1, lower and upper confidence intervals 
-#'  are returned in additional columns
-#'   
-#' @return
-#'  a matrix with the averaged values of runs.
-#'
-#' @export 
-#' @keywords internal
-#' @examples
-#' run1_mx1 = matrix(1:2, nrow=1, dimnames=list(1, c("F","M")))
-#' run1_mx2 = matrix(1:4, nrow=2, dimnames=list(1:2, c("F","M")), byrow = TRUE)
-#' run1 = structure(list(run1_mx1, run1_mx2), meta=c(varname="disability_state", grpby.tag="sex"))
-#' run2_mx1 = matrix(11:12, nrow=1, dimnames=list(1, c("F","M")))
-#' run2_mx2 = matrix(11:14, nrow=2, dimnames=list(3:4, c("F","M")), byrow = TRUE)
-#' run2 = structure(list(run2_mx1, run2_mx2), meta=c(varname="disability_state", grpby.tag="sex")) 
-#' 
-#' runs <- list(run1=run1,run2=run2) 
-#' collator_mutiple_lists_mx(runs, CI=FALSE)
-collator_mutiple_lists_mx <- function(runs, CI=TRUE) {
-	runs_array <- flatten_mxlists_to_array(runs)
-<<<<<<< HEAD
-	mean_array_z_pctile_CIs(runs_array, CI=CI)
-=======
-	mean_array_z(runs_array, CI=CI, re_write_colnames=F)
->>>>>>> 04680cd7
-}
-
-#'A new version of collator_mutiple_lists_mx() that calls 
-#' mean_array_pctile_CIs2()) instead of then 'non-2' version.  This means that 
-#' percenatages will be averaged over runs instead of frequencies and the confidence
-#' intervals will be calculated on percentages rather than frequencies.  See documentation
-#' on mean_array_pctile_CIS2() more more details.  
-#' Another difference between this function and the original collator_mutiple_lists_mx() 
-#' is that this function takes cat.adjustments, dict, and binbreaks arguments.  
-collator_mutiple_lists_mx2 <- function(runs, CI=TRUE, cat.adjustments=NULL, dict, binbreaks=NULL) {
-	runs_array <- flatten_mxlists_to_array(runs)
-	mean_array_z_pctile_CIs2(runs_array, CI=CI, cat.adjustments=cat.adjustments, dict=dict, binbreaks=binbreaks)
-}
-
-
-
-
-#' Identify and return the indices of columns that 
-#' are for the zero category. Zero category column
-#' names begin with a "0" or, for flatten column 
-#' names, contain " 0". 
-#' 
-#' @param mx
-#'  matrix with column names
-#' @return
-#'  vector of zero column positions
-#'
-#' @export 
-#' @examples
-#'  mx <- matrix(1:3, nrow=1, dimnames=list(NULL, c("1","2","3")))
-#'  mx <- matrix(1:3, nrow=1, dimnames=list(NULL, c("0","1","2")))
-#'  mx <- matrix(1:4, nrow=1, dimnames=list(NULL, c("1 0","1 1","2 0", "2 1")))
-#'  identify_zero_category_cols(mx)
-identify_zero_category_cols <- function (mx) {
-	grep("\\s0|^0", colnames(mx))
-}
-
-#' Identify and return the indices of columns that 
-#' are for the zero category where grouping has been employed.  
-#' Identifies the outcome variable's zero categories but not the grouping variable's zero categories.  
-#' Zero category column names begin with a "0" or, for flatten column names, contain " 0". 
-#' 
-#' @param mx
-#'  matrix with column names
-#' @return
-#'  vector of zero column positions
-#'
-#' @export 
-identify_zero_category_cols_bygrp <- function (mx) {
-	#names of the outcome variable (as opposed to the grouping variable come 2nd
-	col.names <- colnames(mx)
-	#identify the position of the last space in each name
-	space.ids <- str_locate_all(col.names, " ")
-	relevant.name.pos <- lapply(space.ids, function(x) {x[1,1] + 1}) #position of relevant name
-	rel.name.pos.vec <- rep(NA, length(relevant.name.pos))
-	for (i in 1:length(rel.name.pos.vec)) {
-		rel.name.pos.vec[i]<-relevant.name.pos[[i]]
-	}
-	rel.names <- str_sub(col.names, rel.name.pos.vec, rel.name.pos.vec)
-	grep("\\s0|^0", rel.names)
-}
-
-
-#' Calculated percentages within groups of a flattened matrix.
-#'
-#' @param mx.flattened
-#'  a flattened matrix, ie: a matrix that has rows that contain
-#'  groups of values. Percentages are then calculated within these groups.
-#'  The number of groups is determined by using the meta "grpby.tag"
-#'  attribute to lookup the group by codings in \code{dict}.
-#'  
-#' @param dict
-#'  Dictionary object. Used to determine number of groups.
-#' 
-#' @seealso \code{\link{prop.table.mx.grped.rows}}
-#' @export  
-#' @examples
-#' \dontrun{
-#' mx.flattened <- structure(matrix(c(1,2,1,3,1,4,2,2,2,3,2,4,1,2,3,4), nrow=2, byrow = TRUE, dimnames=list(NULL, c("Female 1", "Female 2", "Female 3", "Female 4", "Male 1", "Male 2", "Male 3", "Male 4"))), meta=c(varname="disability_state", grpby.tag="sexLvl1"))
-#' dict <- dict_demo
-#' percentages_flattened_mx(mx.flattened, dict, num.runs = 1)
-#'
-#' mx.flattened <- structure(matrix(c(1,2,1,3,1,4,2,2,2,3,2,4,1,2,3,4), nrow=2, byrow = TRUE, dimnames=list(NULL, c("65-69 1", "65-69 2", "65-69  3", "65-69  4", "70-74  1", "70-74 2", "70-74 3", "70-74 4"))), meta=c(varname="disability_state", grpby.tag="age_grp_output"))
-#' percentages_flattened_mx(mx.flattened, dict, num.runs = 1)
-#' }
-#' mx.flattened <- structure(matrix(c(1,2,1,3,1,4,2,2,2,3,2,4,1,2,3,4), nrow=2, byrow = TRUE, dimnames=list(NULL, c("Female 1", "Female 2", "Female 3", "Female 4", "Male 1", "Male 2", "Male 3", "Male 4"))), meta=c(varname="disability_state", grpby.tag="sex"))
-#' dict <- dict_example
-#' percentages_flattened_mx(mx.flattened, dict, num.runs = 1)
-
-percentages_flattened_mx <- function(mx.flattened, dict, CI=FALSE, num.runs) {
-	grpby.tag <- attr(mx.flattened, "meta")["grpby.tag"]
-	
-	groupnameprefixes <- if(is.null(grpby.tag) || is.na(grpby.tag)) NULL else names(dict$codings[[grpby.tag]])
-	
-	if(is.null(grpby.tag) || is.na(grpby.tag)) {
-		groupnameprefixes <- NULL
-	} else if (!is.null(grpby.tag) & !is.na(grpby.tag) & is.null(names(dict$codings[[grpby.tag]]))) {
-		groupnameprefixes <- c("Not in subgroup", "In specified subgroup")
-	} else if (!is.null(grpby.tag) & !is.na(grpby.tag) & !is.null(names(dict$codings[[grpby.tag]]))) {
-		groupnameprefixes <- names(dict$codings[[grpby.tag]])
-	} else {
-		stop("Check percentages_flattened_mx()")
-	}
-
-	result <- prop.table.mx.grped.rows(mx.flattened, groupnameprefixes, CI, num.runs) * 100
-	colnames(result) <- paste(colnames(result), "(%)")
-	return(result)
-}
-
-
-#' Label columns of a 3D array with the codings of the specified varname.
-#' 
-#' @param x
-#'  vector/array with a column for each category, ordered
-#' @param dict
-#'  a Dictionary proto object
-#' @param varname
-#'  categorical variable name. The codings for this variable are applied
-#'  as column names.
-#' @return
-#'  x with column names that use the codings of varname, and a column label 
-#'  that is the decsription of varname.
-#' 
-#' @examples
-#' \dontrun{
-#' x <- structure(matrix(1:2, nrow=1, dimnames=list(1, c("0","1"))), meta=c("grpby.tag"="z1gender"))
-#' x <- structure(matrix(1:6, nrow=1, dimnames=list(1, c("0 Mean","0 Lower","0 Upper","1 Mean","1 Lower","1 Upper"))), meta=c("grpby.tag"="z1gender"))
-#' 
-#' x <- env.base$modules$years1_5$run_results_collated$means_by_gender$kids
-#' x <- env.scenario$modules$years1_5$run_results_collated$means_by_gender$kids
-#' x <- env.base$modules$years1_5$run_results_collated$means$kids
-#' x <- env.base$modules$years1_5$run_results_collated$means_by_gender$gptotvis
-#' x <- runstat_f
-#' varname=attr(x, "meta")["grpby.tag"]
-#' dict <- dict.MELC
-#' dict <- dict_example
-#' labelColumnCodes(x, dict, varname)
-#' }
-labelColumnCodes <- function(x, dict, varname) {
-	
-	if (is.null(varname) || is.na(varname)) {
-		return(x)
-	}
-	
-	# match codings into colnames stripped of alpha
-	cnames <- dimnames(x)[[COL]]
-	cnames_numeric <- strip.alpha(cnames)
-	cnames_alpha <- strip.numeric(cnames)
-	catcodings <- dict$codings[[varname]]
-	
-	codings_indices <- match(cnames_numeric, catcodings)
-	cnames_numeric_desc <- names(catcodings)[codings_indices]
-	
-	# combine desc with existing alpha, NB: assume alpha is at the end
-	dimnames(x)[[COL]] <- paste(cnames_numeric_desc, cnames_alpha, sep = "")	
-	
-	# add varname desc
-	desc <- dict$descriptions[[varname]]
-	names(dimnames(x))[[COL]] <- desc
-	
-	x
-}
-
-#' Label a flattened matrix. Labels flattened columns according to dictionary codings, 
-#' and applies the specified row and col dimension label (if any).
-#' 
-#' @param mx.flattened
-#'  a flattened matrix, ie: a matrix that has rows that contain
-#'  groups of values.  
-#'  
-#'  A flattened matrix has a meta attribute that specifies the grouping
-#'  used (if any) and the varname that identifies the codings to apply, eg:
-#'  meta=c(grpby.tag="sex", varname="disability_state") 
-#' 
-#'  If grpby.tag is NULL, NA, or "", then the flattened code will be in the form "0", 
-#'  i.e: no grping codes only varname codes. These will be converted in the output
-#'  to the corresponding varname category name. 
-#' 
-#'  If grpby.tag is specified then the flattened matrix will have flattened codes 
-#'  for column names. A flattened code is in the form "0 1", where the first value 
-#'  is a grping code and the second a varname code. These will be converted
-#'  in the output to the corresponding group and varname category names. 
-#' 
-#' @param dict
-#'  dictionary object
-#' 
-#' @param row.dim.label
-#'  name of the entire row dimension
-#' 
-#' @param col.dim.label
-#'  name of the entire col dimension
-#' 
-#' @export
-#' @examples 
-#' \dontrun{
-#' mx.flattened <- structure(matrix(c(1,2,1,3,1,4,2,2,2,3,2,4), nrow=2, byrow = TRUE, dimnames=list(NULL, c("F 1", "F 2", "F 3", "M 1", "M 2", "M 3"))), meta=c(grpby.tag="sex", varname="disability_state"))
-#' dict <- dict_demo
-#' label_flattened_mx(mx.flattened, dict, row.dim.label="Year")
-#' }
-label_flattened_mx <- function(mx.flattened, dict, row.dim.label="", col.dim.label="") {
-	varname <- attr(mx.flattened, "meta")["varname"]
-	grpby.tag <- attr(mx.flattened, "meta")["grpby.tag"]
-	
-	if (!is.null(grpby.tag)) {
-		if (!is.na(grpby.tag)) {
-			if (grpby.tag=="") {
-				grpby.tag <- NULL
-			}
-		}
-	}
-	
-	#label
-	colnames(mx.flattened) <- dict$cmatchFlattened(colnames(mx.flattened), varname, grpby.tag)
-	names(dimnames(mx.flattened)) <- c(row.dim.label,col.dim.label)
-	
-	means_suffix<-attr(mx.flattened, "means_suffix")
-	
-	if (!is.null(means_suffix)) colnames(mx.flattened)<-paste(colnames(mx.flattened), means_suffix)
-	
-	structure(mx.flattened, grpingNames=  attr(colnames(mx.flattened), "grpingNames"))
-
-}
-
-#' Extension of label_flattened_mx() to label a flattened matrix that contains confidence 
-#' intervals.  Can handle grouping or no grouping. 
-#' Labels flattened columns according to dictionary codings, 
-#' and applies the specified row and col dimension label (if any).
-#' 
-#' @param mx.flattened
-#'  a flattened matrix, ie: a matrix that has rows that contain
-#'  groups of values.  
-#' 
-#' @param dict
-#'  dictionary object
-#' 
-#' @param row.dim.label
-#'  name of the entire row dimension
-#' 
-#' @param col.dim.label
-#'  name of the entire col dimension
-#' 
-#' @export
-label_flattened_mx_grping.and.CIs <- function(mx.flattened, dict, row.dim.label="", col.dim.label="", CI=TRUE, num.runs, binbreaks=NULL) {
-	varname <- attr(mx.flattened, "meta")["varname"]
-	grpby.tag <- attr(mx.flattened, "meta")["grpby.tag"]
-	grpingNames <- attr(colnames(mx.flattened), "grpingNames")
-	
-	#e.g. colnames start off as:
-	#  [1] "1 0 Mean"  "1 0 Lower" "1 0 Upper" "1 1 Mean"  "1 1 Lower" "1 1 Upper"
-	#[7] "2 0 Mean"  "2 0 Lower" "2 0 Upper" "2 1 Mean"  "2 1 Lower" "2 1 Upper"
-	#[13] "3 0 Mean"  "3 0 Lower" "3 0 Upper" "3 1 Mean"  "3 1 Lower" "3 1 Upper"
-	
-	col.names <- colnames(mx.flattened)
-	
-	#identify the position of the last space in each name
-	last.space.output <- identify.position.last.space(col.names)
-	pos.last.space.vec <- last.space.output[[1]]
-	num.spaces <- last.space.output[[2]]
-	
-	if ((CI==TRUE)&(num.runs>1)) {
-		# Need to remove the Mean, Lower, and Upper parts
-		sub.col.names <- str_sub(col.names, 1, pos.last.space.vec-1)
-	} else if ((CI==FALSE)|(num.runs==1)) {
-		sub.col.names <- col.names
-	}
-	
-	#if grpby.tag="" then convert it to NA
-	if (!is.null(grpby.tag)) {
-		if (!is.na(grpby.tag)) {
-			if (grpby.tag=="") {
-				grpby.tag <- NA
-			}
-		}
-	}
-
-	last.space.output <- identify.position.last.space(sub.col.names)
-	num.spaces <- last.space.output[[2]]
-	if ((num.spaces[1]==0)) {
-		#no grouping
-		if (!is.null(binbreaks)) {
-			if (any(is.na(as.numeric(sub.col.names)))) {
-				#names are already the character versions and the match is not needed
-				un.ordered.names <- sub.col.names
-			} else {
-				#convert numeric codes to character names
-				un.ordered.names <- dict$cmatchFlattened(sub.col.names, varname, grpby.tag)
-			}
-			ord <- match(un.ordered.names, names(binbreaks[-1]))
-			ordered.names <- un.ordered.names[order(ord)]
-			#reorder results
-			mx.flattened <- mx.flattened[,order(ord)]
-			colnames(mx.flattened) <- ordered.names
-		} else {
-			colnames(mx.flattened) <- dict$cmatchFlattened(sub.col.names, varname, grpby.tag)
-		}
-	} else if (num.spaces[1]>0) {
-		#there is grouping
-	
-		#names of the variable of interest (not the grouping variable)
-		#take last part of sub.col.names to match
-		name.length <- str_length(sub.col.names)
-		
-		#identify the position of the last space in each name again 
-		#(will have changed if removed Mean, Lower, Upper but will be same if didn't
-		last.space.output <- identify.position.last.space(sub.col.names)
-		pos.last.space.vec <- last.space.output[[1]]
-		num.spaces <- last.space.output[[2]]
-		
-		#primary variable names
-		simple.names <- str_sub(sub.col.names, pos.last.space.vec+1, name.length)
-		if (any(is.na(as.numeric(simple.names)))) {
-			#names are already the character versions and the match is not needed
-			simple.names.words <- simple.names
-		} else {
-			#convert numeric codes to character names
-			simple.names.words <- dict$cmatch(simple.names, varname)
-		}
-		
-		if (!is.null(binbreaks)) {
-			un.ordered.names <- simple.names.words
-			ord <- match(un.ordered.names, names(binbreaks[-1]))
-			ordered.names <- unique(un.ordered.names[order(ord)])
-			if ((CI==TRUE)&(num.runs>1)) {
-				num.grps <- (length(un.ordered.names)/length(ordered.names))/3
-			} else if ((CI==FALSE)|(num.runs==1)) {
-				num.grps <- length(un.ordered.names)/length(ordered.names)
-			}
-			ord2 <- NULL
-			for (i in 1:num.grps) {
-				ord2 <- c(ord2, ord[1:(length(ord)/num.grps)]+(i-1)*length(ordered.names))
-			}
-			ordered.names <- un.ordered.names[order(ord2)]
-			
-			#reorder results
-			mx.flattened <- mx.flattened[,order(ord2)]
-			
-			#grping variable names
-			grp.names <- str_sub(sub.col.names, 1, pos.last.space.vec-1)
-			if (any(is.na(as.numeric(grp.names)))) {
-				#names are already the character versions and the match is not needed
-				grp.names.words <- grp.names
-			} else {
-				#no binbreaks
-				#convert numeric codes to character names
-				grp.names.words <- dict$cmatch(grp.names, grpby.tag)
-			}
-			
-			final.names <- rep(NA, length(sub.col.names))
-			for (i in 1:length(sub.col.names)) {
-				final.names[i] <- paste(grp.names.words[i], ordered.names[i])
-			}
-			colnames(mx.flattened) <- final.names
-			
-		} else {
-			colnames(mx.flattened) <- dict$cmatchFlattened(sub.col.names, varname, grpby.tag)
-		}
-		
-		if ((sum(grepl("NA", colnames(mx.flattened)))==ncol(mx.flattened)) | (any(grepl("subgroup", colnames(mx.flattened))))) {
-			#should be inside collate_all_run_results() and are collating results by a user specified subgroup
-		
-			#take first part of sub.col.names ('Not in subgroup' or 'In subgroup')
-			grp.names.words <- str_sub(sub.col.names, 1, pos.last.space.vec-1)
-			final.names <- rep(NA, length(sub.col.names))
-			for (i in 1:length(sub.col.names)) {
-			final.names[i] <- paste(grp.names.words[i], simple.names.words[i])
-			}
-			colnames(mx.flattened) <- final.names
-		}
-
-	}
-	names(dimnames(mx.flattened)) <- c(row.dim.label,col.dim.label)
-	
-	result <- structure(mx.flattened, grpingNames=grpingNames, varname=varname)
-	return(result)
-}
-
-
-#' Identify the position of the last space in each element in a character vector.
-#' Used to identify the last space in the column names in label_flattened_mx_grping.and.CIs().
-#' Returns a list of 2 elements.  
-#' The first element, pos.last.space.vec, is a vector identifying the position of the last space 
-#' in each element of the input vector. 
-#' The second element, num.spaces, states the number of spaces in each element of the input 
-#' vector.  
-#' 
-#' @param col.names
-#'  a character vector.  
-#' 
-#' @export
-identify.position.last.space <- function(col.names) {
-	space.ids <- str_locate_all(col.names, " ")
-	num.spaces <- unlist(lapply(space.ids, function(x) {nrow(x)}))
-	pos.last.space <- rep(NA, length(num.spaces))
-	if (sum(num.spaces)>0) {
-		for (i in 1:length(num.spaces)) {
-			pos.last.space[i] <- space.ids[[i]][num.spaces[i], 2]
-		}
-	}
-	pos.last.space.vec <- pos.last.space
-	result.list <- list(pos.last.space.vec=pos.last.space.vec, num.spaces=num.spaces)
-	return(result.list)
-}
-
-#' Calculates the proportions within row groupings of a flattened matrix. 
-#' 
-#' @param mx.grped.rows
-#'  a matrix with grped rows, ie: within each row there are groups of 
-#'  columns that form a set. Proportions are then calculated within these groups.
-#' @param groupnameprefixes
-#'	 names of the groups. If NULL then no groups.
-#' @return
-#'  the original matrix but with its values converted to proportions.
-#'  Preserves names and any "meta" attribute of \code{mx.grped.rows)}.
-#' 
-#' @export
-#' @examples
-#' 
-#' mx.grped.rows  <- structure(matrix(c(1,2,1,3,1,4,2,2,2,3,2,4,1,2,3,4), nrow=2, byrow = TRUE, dimnames=list(NULL, c("Female 1", "Female 2", "Female 3", "Female 4", "Male 1", "Male 2", "Male 3", "Male 4"))), meta=c(varname="disability_state", grpby.tag="sex"))
-#' groupnameprefixes<-c("Female","Male")
-#' 
-#' mx.grped.rows <- matrix(c(1,2,1,3,1,4,2,2,2,3,2,4), nrow=2, byrow = TRUE)
-#' groupnameprefixes<-NULL
-#' 
-#' mx.grped.rows <- structure(matrix(c(1,2,1,3,1,4,2,2,2,3,2,4,1,2,3,4), nrow=2, byrow = TRUE, dimnames=list(NULL, c("65-69 No disability", "65-69 Mild disability", "65-69  Moderate disability", "65-69  Severe disability", "70-74  No disability", "70-74 Mild disability", "70-74 Moderate disability", "70-74 Severe disability"))), meta=c(varname="disability_state", grpby.tag="age_grp_output"))
-#' groupnameprefixes<-c("65-69", "70-74", "75-79", "80-84", "85+" )
-#' 
-#' mx.grped.rows <- structure(matrix(c(1,2,1,3,1,4,2,2,2,3,2,4,1,2,3,4), nrow=2, byrow = TRUE, dimnames=list(NULL, c("Male No disability", "Male Mild disability", "Male Moderate disability", "Male Severe disability", "Female No disability", "Female  Mild disability", "Female Moderate disability", "Female  Severe disability"))), meta=c(varname="disability_state", grpby.tag="sexLvl1"))
-#' groupnameprefixes<-c("Male","Female")
-#' 
-#' mx.grped.rows <- matrix(c(1:4), nrow=1)
-#' groupnameprefixes<-NULL
-#' 
-#' prop.table.mx.grped.rows(mx.grped.rows, groupnameprefixes, num.runs = 1)
-prop.table.mx.grped.rows <- function (mx.grped.rows, groupnameprefixes, CI=FALSE, num.runs) {
-
-	grpingNames <- attr(mx.grped.rows,"grpingNames")
-	
-	if (is.null(groupnameprefixes) || is.null(grpingNames)) {
-		grpby <- rep(1, ncol(mx.grped.rows))
-	} else {
-		grpby <- match(grpingNames,groupnameprefixes)
-		if (sum(is.na(grpby))==length(grpby)) {
-			#grpby <- as.numeric(grpingNames)
-			grpby <- grpingNames
-		}
-		assert(!is.na(grpby))	
-	}
-	# get proportions by grp
-	mx.grped.rows.prop <- apply(mx.grped.rows, ROW, prop.table.grpby, grpby=grpby, CI=CI, num.runs=num.runs)
-	
-	mx.grped.rows.prop.t <- t(mx.grped.rows.prop)
-	
-	result <- structure(mx.grped.rows.prop.t, meta = attr(mx.grped.rows, "meta"), dimnames=dimnames(mx.grped.rows))
-	
-	return(result)
-}
-
+# Functions related to collation of run results.
+# 
+# Author: oman002
+###############################################################################
+
+#' Collate frequencies. Performs the following:
+#' 
+#' \itemize{
+#'   \item Takes mean without confidence intervals using \code{\link{collator_mutiple_lists_mx}}  
+#'   \item Labels the result using the dictionary 
+#'   \item Converts frequencies to percentages
+#'   \item Labels the output
+#' }
+#'   
+#' @param runs
+#'  a list of lists of matrices, one inner list per run.
+#'  Each inner list may have any number of matrices,
+#'  and each matrix may have a different sets of rows or columns.
+#'  The matrices will be flattened into rows.
+#' 
+#' @param dict
+#'  Dictionary object. Used to label columns.
+#'  
+#' @param row.dim.label
+#'  name of the entire row dimension
+#' 
+#' @param col.dim.label
+#'  name of the entire col dimension
+#'
+#' @seealso \code{\link{collator_mutiple_lists_mx}}
+#' @export 
+#' @examples
+#' run1_mx1 = matrix(1:2, nrow=1, dimnames=list(1, c("F","M")))
+#' run1_mx2 = matrix(1:4, nrow=2, dimnames=list(1:2, c("F","M")), byrow = TRUE)
+#' run1 = structure(list(run1_mx1, run1_mx2), meta=c(varname="disability_state", grpby.tag="sex"))
+#' run2_mx1 = matrix(11:12, nrow=1, dimnames=list(1, c("F","M")))
+#' run2_mx2 = matrix(11:14, nrow=2, dimnames=list(3:4, c("F","M")), byrow = TRUE)
+#' run2 = structure(list(run2_mx1, run2_mx2), meta=c(varname="disability_state", grpby.tag="sex")) 
+#' 
+#' runs <- list(run1=run1,run2=run2) 
+#' dict <- dict_example
+#' collator_freqs(runs, dict)
+#' collator_freqs(runs, dict, numbers=TRUE)
+collator_freqs <- function (runs, dict, row.dim.label="Year", col.dim.label="", numbers=FALSE, CI=FALSE) {
+	
+	runs_mx <- collator_mutiple_lists_mx(runs, CI)
+	
+	num.runs <- length(runs)
+	
+	if ((CI==FALSE|(num.runs==1))) {
+		runs_mx <- label_flattened_mx(runs_mx, dict, row.dim.label, col.dim.label)
+		if (numbers==FALSE) {
+			result <- percentages_flattened_mx(runs_mx, dict, CI, num.runs=num.runs)
+		} else {
+		result <- runs_mx
+		}
+	} else if ((CI==TRUE)&&(num.runs>1)) {
+		runs_mx <- label_flattened_mx_grping.and.CIs(runs_mx, dict, row.dim.label, col.dim.label, CI=CI, num.runs<-num.runs)
+		if (numbers==FALSE) {
+			resultCI <- percentages_flattened_mx(runs_mx, dict, CI, num.runs=num.runs)
+		} else {
+		resultCI <- runs_mx
+		}
+		#label CI components
+		run1_array <- as_array_list_mx(runs[[1]])
+		numGroups <- dim(run1_array)[COL] #number of group-by groups
+		colnames(resultCI) <- paste(colnames(resultCI), rep(c("Mean", "Lower", "Upper"), numGroups))
+		result <- resultCI
+	}
+	return(result)
+}
+
+#'A new version of collator_freqs() that calls collator_mutiple_lists_mx2() (and then
+#' mean_array_pctile_CIs2()) instead of then 'non-2' versions.  This means that 
+#' percenatages will be averaged over runs instead of frequencies and the confidence
+#' intervals will be calculated on percentages rather than frequencies.  See documentation
+#' on mean_array_pctile_CIS2() more more details.  
+#' In contrast to the original collator_freqs() this function does not take a numbers 
+#' argument.  It will only produce percentages and not raw numbers or frequencies.
+#' Another difference between this function and the original collator_freqs() is that
+#' this function takes cat.adjustment and binbreaks arguments.  These are sent to  
+#' collator_mutiple_lists_mx2().
+#' 
+#' @param runs
+#'  a list of lists of matrices, one inner list per run.
+#'  Each inner list may have any number of matrices,
+#'  and each matrix may have a different sets of rows or columns.
+#'  The matrices will be flattened into rows.
+#' 
+#' @param dict
+#'  Dictionary object. Used to label columns.
+#'  
+#' @param row.dim.label
+#'  name of the entire row dimension
+#' 
+#' @param col.dim.label
+#'  name of the entire col dimension
+#' 
+#' @param cat.adjustments
+#' The cat.adjustments list containing the cat.adjustments for multiple variables.
+#' Within the function the specific cat.adjustments for the variable of interest are 
+#' extracted from the list in further embedded functions.  Either cat.adjustments or 
+#' binbreaks are needed if frequencies of a continuous variable are being requested.  
+#' 
+#' @param dict
+#' the specific project dictionary
+#' 
+#' @param binbreaks 
+#' The binbreaks for the specific outcome variable.  Either binbreaks or cat.adjustments 
+#' may be provided to the function.
+#' @export
+
+collator_freqs2 <- function (runs, dict, row.dim.label="Year", col.dim.label="", CI=FALSE, cat.adjustments=NULL, binbreaks=NULL) {
+
+	runs_mx <- collator_mutiple_lists_mx2(runs, CI, cat.adjustments, dict, binbreaks)
+	
+	num.runs <- length(runs)
+	
+	if ((CI==FALSE|(num.runs==1))) {
+		#runs_mx <- label_flattened_mx(runs_mx, dict, row.dim.label, col.dim.label)
+		runs_mx <- label_flattened_mx_grping.and.CIs(runs_mx, dict, row.dim.label, col.dim.label, CI=FALSE, num.runs=num.runs, binbreaks=binbreaks)
+		result <- runs_mx
+	} else if ((CI==TRUE)&&(num.runs>1)) {
+		runs_mx <- label_flattened_mx_grping.and.CIs(runs_mx, dict, row.dim.label, col.dim.label, CI=CI, num.runs=num.runs, binbreaks=binbreaks)
+		resultCI <- runs_mx
+	
+		#label CI components
+		run1_array <- as_array_list_mx(runs[[1]])
+		numGroups <- dim(run1_array)[COL] #number of group-by groups
+		colnames(resultCI) <- paste(colnames(resultCI), rep(c("Mean", "Lower", "Upper"), numGroups))
+		result <- resultCI
+	}
+	result <- result*100
+	return(result)
+}
+
+
+#' Collate frequencies and removes the zero category. Performs the following:
+#' 
+#' \itemize{
+#'   \item Takes mean without confidence intervals using \code{\link{collator_mutiple_lists_mx}} 
+#'   \item Labels the result using the dictionary 
+#'   \item Converts frequencies to percentages
+#'   \item Removes the zero category
+#' }
+#'
+#' @param runs
+#'  a list of lists of matrices, one inner list per run.
+#'  Each inner list may have any number of matrices,
+#'  and each matrix may have a different sets of rows or columns.
+#'  The matrices will be flattened into rows.
+#' 
+#' @param dict
+#'  Dictionary object. Used to label columns.
+#'  
+#' @param row.dim.label
+#'  name of the entire row dimension
+#' 
+#' @param col.dim.label
+#'  name of the entire col dimension
+#'
+#' @seealso \code{\link{collator_mutiple_lists_mx}}
+#' @export 
+#' @examples
+#' \dontrun{
+#' runs <- all_run_results_zipped$freqs[[1]]
+#' runs <- all_run_results_zipped$freqs_by_sex[[1]]
+#' collator_freqs_remove_zero_cat(runs, dict_example)
+#' }
+	
+collator_freqs_remove_zero_cat <- function(runs, dict, row.dim.label="Year", col.dim.label="", CI=FALSE) {
+	runs_mx <- collator_mutiple_lists_mx(runs=runs, CI=CI)
+	grpby.tag <- attr(runs_mx, "meta")["grpby.tag"]
+	
+	zero_cat_cols <- identify_zero_category_cols(runs_mx)
+	
+	#the above code give incorrect categories with 0s for the outcome 
+	#we only want to remove those columns that are 0 for the outcome, not also for the grouping variable
+	#(which is what the above code does)
+	if (!is.null(grpby.tag)) {
+		if (!is.na(grpby.tag)) {
+			if (grpby.tag!="") {
+				zero_cat_cols <- identify_zero_category_cols_bygrp(runs_mx)
+				if (length(zero_cat_cols)==0) {
+					zero_cat_cols <- identify_zero_category_cols(runs_mx)
+				}
+			}
+		}
+	}
+
+	numZ <- length(runs) #number of runs
+	
+	if ((CI==FALSE)|(numZ==1)) {
+		#runs_mx <- label_flattened_mx(runs_mx, dict, row.dim.label, col.dim.label)
+		runs_mx <- label_flattened_mx_grping.and.CIs(runs_mx, dict, row.dim.label, col.dim.label, CI=FALSE, num.runs=numZ)
+		runs_mx <- percentages_flattened_mx(runs_mx, dict, CI, numZ)
+		result <- remove.cols(runs_mx, zero_cat_cols)
+		
+	} else if ((CI==TRUE)&&(numZ>1)) {
+		runs_mx <- label_flattened_mx_grping.and.CIs(runs_mx, dict, row.dim.label, col.dim.label, CI=CI, num.runs=numZ)
+		runs_mx <- percentages_flattened_mx(runs_mx, dict, CI, numZ)
+		resultCI <- remove.cols(runs_mx, zero_cat_cols)
+		
+		#label CI components
+		run1_array <- as_array_list_mx(runs[[1]])
+		numGroups <- dim(run1_array)[COL]
+		colnames(resultCI) <- paste(colnames(resultCI), rep(c("Mean", "Lower", "Upper"), numGroups))
+		names(dimnames(resultCI)) <- names(dimnames(resultCI))
+		result <- resultCI
+	}
+	
+	return(result)
+}
+
+#' Collate frequencies and removes the zero category. 
+#'
+#'A new version of collator_freqs() that calls collator_mutiple_lists_mx2() instead of 
+#' the 'non-2' version.  This means that percenatages will be averaged over runs instead 
+#' of frequencies and the confidence intervals will be calculated on percentages rather 
+#' than frequencies.  See documentation on mean_array_pctile_CIS2() more more details.  
+#' Another difference between this function and the original collator_freqs() is that
+#' this functiont takes cat.adjustments and binbreaks arguments. 
+#' Currently only used in tableBuilder().
+#' 
+#' \itemize{
+#'   \item Takes mean without confidence intervals using 
+#'                                               \code{\link{collator_mutiple_lists_mx2}} 
+#'   \item Removes the zero category
+#'   \item Labels the result using the dictionary 
+#' }
+#' 
+#' @param runs
+#'  a list of lists of matrices, one inner list per run.
+#'  Each inner list may have any number of matrices,
+#'  and each matrix may have a different sets of rows or columns.
+#'  The matrices will be flattened into rows.
+#' 
+#' @param dict
+#'  Dictionary object. Used to label columns.
+#'  
+#' @param row.dim.label
+#'  name of the entire row dimension
+#' 
+#' @param col.dim.label
+#'  name of the entire col dimension
+#' 
+#' @param cat.adjustments
+#' The cat.adjustments list containing the cat.adjustments for multiple variables.
+#' Within the function the specific cat.adjustments for the variable of interest are 
+#' extracted from the list in further embedded functions.  Either cat.adjustments or 
+#' binbreaks are needed if frequencies of a continuous variable are being requested.  
+#' 
+#' @param binbreaks 
+#' The binbreaks for the specific outcome variable.  Either binbreaks or cat.adjustments 
+#' may be provided to the function.
+#' 
+#' @export 
+
+collator_freqs_remove_zero_cat2 <- function(runs, dict, row.dim.label="Year", col.dim.label="", CI=FALSE, cat.adjustments=NULL, binbreaks=NULL) {
+	runs_mx <- collator_mutiple_lists_mx2(runs=runs, CI=CI, dict=dict, cat.adjustments=cat.adjustments, binbreaks=binbreaks)
+	grpby.tag <- attr(runs_mx, "meta")["grpby.tag"]
+	
+	zero_cat_cols <- identify_zero_category_cols(runs_mx)
+	
+	#the above code give incorrect categories with 0s for the outcome 
+	#we only want to remove those columns that are 0 for the outcome, not also for the grouping variable
+	#(which is what the above code does)
+	if (!is.null(grpby.tag)) {
+		if (!is.na(grpby.tag)) {
+			if (grpby.tag!="") {
+				zero_cat_cols <- identify_zero_category_cols_bygrp(runs_mx)
+				if (length(zero_cat_cols)==0) {
+					zero_cat_cols <- identify_zero_category_cols(runs_mx)
+				}
+			}
+		}
+	}
+	
+	numZ <- length(runs) #number of runs
+	
+	if ((CI==FALSE)|(numZ==1)) {
+		runs_mx <- label_flattened_mx_grping.and.CIs(runs_mx, dict, row.dim.label, col.dim.label, CI=CI, num.runs=numZ)
+		#runs_mx <- label_flattened_mx(runs_mx, dict, row.dim.label, col.dim.label)
+		#runs_mx <- percentages_flattened_mx(runs_mx, dict, CI, numZ)
+		result <- remove.cols(runs_mx, zero_cat_cols)*100
+		
+	} else if ((CI==TRUE)&&(numZ>1)) {
+		runs_mx <- label_flattened_mx_grping.and.CIs(runs_mx, dict, row.dim.label, col.dim.label, CI=CI, num.runs=numZ)
+		#runs_mx <- percentages_flattened_mx(runs_mx, dict, CI, numZ)
+		resultCI <- remove.cols(runs_mx, zero_cat_cols)
+		
+		#label CI components
+		run1_array <- as_array_list_mx(runs[[1]])
+		numGroups <- dim(run1_array)[COL]
+		colnames(resultCI) <- paste(colnames(resultCI), rep(c("Mean", "Lower", "Upper"), numGroups))
+		names(dimnames(resultCI)) <- names(dimnames(resultCI))
+		result <- resultCI*100
+	}
+	
+	return(result)
+}
+
+#' Collates frequencies for use in histogram output with confidence intervals. 
+#' Performs the following:
+#' 
+#' \itemize{
+#'   \item Takes mean with confidence intervals using \code{\link{collator_mutiple_lists_mx}}
+#'   \item Labels the result using the dictionary 
+#' }
+#' 
+#' @param runs
+#'  a list of lists of matrices, one inner list per run.
+#'  Each inner list may have any number of matrices,
+#'  and each matrix may have a different sets of rows or columns.
+#'  The matrices will be flattened into rows.
+#' 
+#' @param dict
+#'  Dictionary object. Used to label columns.
+#'  
+#' @param row.dim.label
+#'  name of the entire row dimension
+#' 
+#' @param col.dim.label
+#'  name of the entire col dimension
+#' 
+#' @seealso \code{\link{collator_mutiple_lists_mx}}
+#' @export 
+collator_histogram <- function(runs, dict, row.dim.label="Year", col.dim.label="") {
+	runs_mx <- collator_mutiple_lists_mx(runs)
+	
+	label_flattened_mx(runs_mx, dict, row.dim.label, col.dim.label) 
+}
+
+#' Collate means over multiple runs. Performs the following:
+#' 
+#' \itemize{
+#'   \item Takes mean with confidence intervals using \code{\link{collator_list_mx}}
+#'   \item Labels the result using the dictionary 
+#' }
+#' 
+#' @param runs
+#'  a list of matrices, one matrix per run.
+#' @param dict
+#'  Dictionary object. Used to label columns.
+#'
+#' @seealso \code{\link{collator_list_mx}}
+#' @export 
+#' @examples
+#' run1 = structure(matrix(1:6, nrow=3, dimnames=list(1:3, c("F","M"))), meta=c(varname="earnings", grpby.tag="sex"))
+#' run2 = structure(matrix(11:16, nrow=3, dimnames=list(1:3, c("F","M"))), meta=c(varname="earnings", grpby.tag="sex"))
+#' 
+#' runs <- list(run1=run1,run2=run2) 
+#' dict <- dict_example
+#' collator_means(runs, dict)
+collator_means <- function(runs, dict, ...) {
+	runs_mx <- collator_list_mx(runs, ...)
+	
+	grpby.tag <- attr(runs_mx, "meta")["grpby.tag"]
+	if (!is.null(grpby.tag)) {
+		if (!is.na(grpby.tag)) {
+			if (grpby.tag=="") {
+				grpby.tag<-NA
+			}
+		}
+	}
+	
+	#if there are spaces in the groupby tag it means that this table is one grouped by
+	#by the subgroup expression specific by the user
+	spaces.in.grpby.tag <- str_locate_all(grpby.tag, " ")[[1]]
+	if (length(spaces.in.grpby.tag)>0) {
+		colnames(runs_mx) <- colnames(runs_mx)
+		#fix labelling for means_by_subgroup later
+		runs_mx_labelled <- runs_mx
+	} else {
+		runs_mx_labelled <- labelColumnCodes(runs_mx, dict, grpby.tag)
+	}
+
+	if (is.null(colnames(runs_mx_labelled))) colnames(runs_mx_labelled) <- "Mean"
+	result <- runs_mx_labelled
+
+	return(result)
+}
+
+
+#' Collate and average a list of matrices.
+#' 
+#' @param runs
+#'  a list of matrices, one matrix per run. Each matrix must have
+#'  the same dimensions.
+#' 
+#' @param CI
+#'  if TRUE and length(runs) > 1, lower and upper confidence intervals 
+#'  are returned in additional columns
+#' 
+#' @return
+#'  a matrix with the averaged values of runs.
+#'
+#' @export 
+#' @examples
+#' run1 = structure(matrix(1:6, nrow=3, dimnames=list(1:3, c("F","M"))), meta=c(varname="earnings", grpby.tag="sex"))
+#' run2 = structure(matrix(11:16, nrow=3, dimnames=list(1:3, c("F","M"))), meta=c(varname="earnings", grpby.tag="sex"))
+#' runs <- list(run1=run1,run2=run2) 
+#' collator_list_mx(runs)
+collator_list_mx <- function(runs, CI=TRUE, ...) {
+	runs_array <- as_array_list_mx(runs)
+	mean_array_z_pctile_CIs(runs_array, CI=CI, ...)
+}
+
+
+
+#' Collate and average mutiple lists of matrices.
+#' 
+#' @param runs
+#'  a list of lists of matrices, one inner list per run.
+#'  Each inner list may have any number of matrices,
+#'  and each matrix may have a different sets of rows or columns.
+#'  The matrices will be flattened into rows.
+#' 
+#' @param CI
+#'  if TRUE and length(runs) > 1, lower and upper confidence intervals 
+#'  are returned in additional columns
+#'   
+#' @return
+#'  a matrix with the averaged values of runs.
+#'
+#' @export 
+#' @keywords internal
+#' @examples
+#' run1_mx1 = matrix(1:2, nrow=1, dimnames=list(1, c("F","M")))
+#' run1_mx2 = matrix(1:4, nrow=2, dimnames=list(1:2, c("F","M")), byrow = TRUE)
+#' run1 = structure(list(run1_mx1, run1_mx2), meta=c(varname="disability_state", grpby.tag="sex"))
+#' run2_mx1 = matrix(11:12, nrow=1, dimnames=list(1, c("F","M")))
+#' run2_mx2 = matrix(11:14, nrow=2, dimnames=list(3:4, c("F","M")), byrow = TRUE)
+#' run2 = structure(list(run2_mx1, run2_mx2), meta=c(varname="disability_state", grpby.tag="sex")) 
+#' 
+#' runs <- list(run1=run1,run2=run2) 
+#' collator_mutiple_lists_mx(runs, CI=FALSE)
+collator_mutiple_lists_mx <- function(runs, CI=TRUE) {
+	runs_array <- flatten_mxlists_to_array(runs)
+	mean_array_z_pctile_CIs(runs_array, CI=CI)
+}
+
+#'A new version of collator_mutiple_lists_mx() that calls 
+#' mean_array_pctile_CIs2()) instead of then 'non-2' version.  This means that 
+#' percenatages will be averaged over runs instead of frequencies and the confidence
+#' intervals will be calculated on percentages rather than frequencies.  See documentation
+#' on mean_array_pctile_CIS2() more more details.  
+#' Another difference between this function and the original collator_mutiple_lists_mx() 
+#' is that this function takes cat.adjustments, dict, and binbreaks arguments.  
+collator_mutiple_lists_mx2 <- function(runs, CI=TRUE, cat.adjustments=NULL, dict, binbreaks=NULL) {
+	runs_array <- flatten_mxlists_to_array(runs)
+	mean_array_z_pctile_CIs2(runs_array, CI=CI, cat.adjustments=cat.adjustments, dict=dict, binbreaks=binbreaks)
+}
+
+
+
+
+#' Identify and return the indices of columns that 
+#' are for the zero category. Zero category column
+#' names begin with a "0" or, for flatten column 
+#' names, contain " 0". 
+#' 
+#' @param mx
+#'  matrix with column names
+#' @return
+#'  vector of zero column positions
+#'
+#' @export 
+#' @examples
+#'  mx <- matrix(1:3, nrow=1, dimnames=list(NULL, c("1","2","3")))
+#'  mx <- matrix(1:3, nrow=1, dimnames=list(NULL, c("0","1","2")))
+#'  mx <- matrix(1:4, nrow=1, dimnames=list(NULL, c("1 0","1 1","2 0", "2 1")))
+#'  identify_zero_category_cols(mx)
+identify_zero_category_cols <- function (mx) {
+	grep("\\s0|^0", colnames(mx))
+}
+
+#' Identify and return the indices of columns that 
+#' are for the zero category where grouping has been employed.  
+#' Identifies the outcome variable's zero categories but not the grouping variable's zero categories.  
+#' Zero category column names begin with a "0" or, for flatten column names, contain " 0". 
+#' 
+#' @param mx
+#'  matrix with column names
+#' @return
+#'  vector of zero column positions
+#'
+#' @export 
+identify_zero_category_cols_bygrp <- function (mx) {
+	#names of the outcome variable (as opposed to the grouping variable come 2nd
+	col.names <- colnames(mx)
+	#identify the position of the last space in each name
+	space.ids <- str_locate_all(col.names, " ")
+	relevant.name.pos <- lapply(space.ids, function(x) {x[1,1] + 1}) #position of relevant name
+	rel.name.pos.vec <- rep(NA, length(relevant.name.pos))
+	for (i in 1:length(rel.name.pos.vec)) {
+		rel.name.pos.vec[i]<-relevant.name.pos[[i]]
+	}
+	rel.names <- str_sub(col.names, rel.name.pos.vec, rel.name.pos.vec)
+	grep("\\s0|^0", rel.names)
+}
+
+
+#' Calculated percentages within groups of a flattened matrix.
+#'
+#' @param mx.flattened
+#'  a flattened matrix, ie: a matrix that has rows that contain
+#'  groups of values. Percentages are then calculated within these groups.
+#'  The number of groups is determined by using the meta "grpby.tag"
+#'  attribute to lookup the group by codings in \code{dict}.
+#'  
+#' @param dict
+#'  Dictionary object. Used to determine number of groups.
+#' 
+#' @seealso \code{\link{prop.table.mx.grped.rows}}
+#' @export  
+#' @examples
+#' \dontrun{
+#' mx.flattened <- structure(matrix(c(1,2,1,3,1,4,2,2,2,3,2,4,1,2,3,4), nrow=2, byrow = TRUE, dimnames=list(NULL, c("Female 1", "Female 2", "Female 3", "Female 4", "Male 1", "Male 2", "Male 3", "Male 4"))), meta=c(varname="disability_state", grpby.tag="sexLvl1"))
+#' dict <- dict_demo
+#' percentages_flattened_mx(mx.flattened, dict, num.runs = 1)
+#'
+#' mx.flattened <- structure(matrix(c(1,2,1,3,1,4,2,2,2,3,2,4,1,2,3,4), nrow=2, byrow = TRUE, dimnames=list(NULL, c("65-69 1", "65-69 2", "65-69  3", "65-69  4", "70-74  1", "70-74 2", "70-74 3", "70-74 4"))), meta=c(varname="disability_state", grpby.tag="age_grp_output"))
+#' percentages_flattened_mx(mx.flattened, dict, num.runs = 1)
+#' }
+#' mx.flattened <- structure(matrix(c(1,2,1,3,1,4,2,2,2,3,2,4,1,2,3,4), nrow=2, byrow = TRUE, dimnames=list(NULL, c("Female 1", "Female 2", "Female 3", "Female 4", "Male 1", "Male 2", "Male 3", "Male 4"))), meta=c(varname="disability_state", grpby.tag="sex"))
+#' dict <- dict_example
+#' percentages_flattened_mx(mx.flattened, dict, num.runs = 1)
+
+percentages_flattened_mx <- function(mx.flattened, dict, CI=FALSE, num.runs) {
+	grpby.tag <- attr(mx.flattened, "meta")["grpby.tag"]
+	
+	groupnameprefixes <- if(is.null(grpby.tag) || is.na(grpby.tag)) NULL else names(dict$codings[[grpby.tag]])
+	
+	if(is.null(grpby.tag) || is.na(grpby.tag)) {
+		groupnameprefixes <- NULL
+	} else if (!is.null(grpby.tag) & !is.na(grpby.tag) & is.null(names(dict$codings[[grpby.tag]]))) {
+		groupnameprefixes <- c("Not in subgroup", "In specified subgroup")
+	} else if (!is.null(grpby.tag) & !is.na(grpby.tag) & !is.null(names(dict$codings[[grpby.tag]]))) {
+		groupnameprefixes <- names(dict$codings[[grpby.tag]])
+	} else {
+		stop("Check percentages_flattened_mx()")
+	}
+
+	result <- prop.table.mx.grped.rows(mx.flattened, groupnameprefixes, CI, num.runs) * 100
+	colnames(result) <- paste(colnames(result), "(%)")
+	return(result)
+}
+
+
+#' Label columns of a 3D array with the codings of the specified varname.
+#' 
+#' @param x
+#'  vector/array with a column for each category, ordered
+#' @param dict
+#'  a Dictionary proto object
+#' @param varname
+#'  categorical variable name. The codings for this variable are applied
+#'  as column names.
+#' @return
+#'  x with column names that use the codings of varname, and a column label 
+#'  that is the decsription of varname.
+#' 
+#' @examples
+#' \dontrun{
+#' x <- structure(matrix(1:2, nrow=1, dimnames=list(1, c("0","1"))), meta=c("grpby.tag"="z1gender"))
+#' x <- structure(matrix(1:6, nrow=1, dimnames=list(1, c("0 Mean","0 Lower","0 Upper","1 Mean","1 Lower","1 Upper"))), meta=c("grpby.tag"="z1gender"))
+#' 
+#' x <- env.base$modules$years1_5$run_results_collated$means_by_gender$kids
+#' x <- env.scenario$modules$years1_5$run_results_collated$means_by_gender$kids
+#' x <- env.base$modules$years1_5$run_results_collated$means$kids
+#' x <- env.base$modules$years1_5$run_results_collated$means_by_gender$gptotvis
+#' x <- runstat_f
+#' varname=attr(x, "meta")["grpby.tag"]
+#' dict <- dict.MELC
+#' dict <- dict_example
+#' labelColumnCodes(x, dict, varname)
+#' }
+labelColumnCodes <- function(x, dict, varname) {
+	
+	if (is.null(varname) || is.na(varname)) {
+		return(x)
+	}
+	
+	# match codings into colnames stripped of alpha
+	cnames <- dimnames(x)[[COL]]
+	cnames_numeric <- strip.alpha(cnames)
+	cnames_alpha <- strip.numeric(cnames)
+	catcodings <- dict$codings[[varname]]
+	
+	codings_indices <- match(cnames_numeric, catcodings)
+	cnames_numeric_desc <- names(catcodings)[codings_indices]
+	
+	# combine desc with existing alpha, NB: assume alpha is at the end
+	dimnames(x)[[COL]] <- paste(cnames_numeric_desc, cnames_alpha, sep = "")	
+	
+	# add varname desc
+	desc <- dict$descriptions[[varname]]
+	names(dimnames(x))[[COL]] <- desc
+	
+	x
+}
+
+#' Label a flattened matrix. Labels flattened columns according to dictionary codings, 
+#' and applies the specified row and col dimension label (if any).
+#' 
+#' @param mx.flattened
+#'  a flattened matrix, ie: a matrix that has rows that contain
+#'  groups of values.  
+#'  
+#'  A flattened matrix has a meta attribute that specifies the grouping
+#'  used (if any) and the varname that identifies the codings to apply, eg:
+#'  meta=c(grpby.tag="sex", varname="disability_state") 
+#' 
+#'  If grpby.tag is NULL, NA, or "", then the flattened code will be in the form "0", 
+#'  i.e: no grping codes only varname codes. These will be converted in the output
+#'  to the corresponding varname category name. 
+#' 
+#'  If grpby.tag is specified then the flattened matrix will have flattened codes 
+#'  for column names. A flattened code is in the form "0 1", where the first value 
+#'  is a grping code and the second a varname code. These will be converted
+#'  in the output to the corresponding group and varname category names. 
+#' 
+#' @param dict
+#'  dictionary object
+#' 
+#' @param row.dim.label
+#'  name of the entire row dimension
+#' 
+#' @param col.dim.label
+#'  name of the entire col dimension
+#' 
+#' @export
+#' @examples 
+#' \dontrun{
+#' mx.flattened <- structure(matrix(c(1,2,1,3,1,4,2,2,2,3,2,4), nrow=2, byrow = TRUE, dimnames=list(NULL, c("F 1", "F 2", "F 3", "M 1", "M 2", "M 3"))), meta=c(grpby.tag="sex", varname="disability_state"))
+#' dict <- dict_demo
+#' label_flattened_mx(mx.flattened, dict, row.dim.label="Year")
+#' }
+label_flattened_mx <- function(mx.flattened, dict, row.dim.label="", col.dim.label="") {
+	varname <- attr(mx.flattened, "meta")["varname"]
+	grpby.tag <- attr(mx.flattened, "meta")["grpby.tag"]
+	
+	if (!is.null(grpby.tag)) {
+		if (!is.na(grpby.tag)) {
+			if (grpby.tag=="") {
+				grpby.tag <- NULL
+			}
+		}
+	}
+	
+	#label
+	colnames(mx.flattened) <- dict$cmatchFlattened(colnames(mx.flattened), varname, grpby.tag)
+	names(dimnames(mx.flattened)) <- c(row.dim.label,col.dim.label)
+	
+	means_suffix<-attr(mx.flattened, "means_suffix")
+	
+	if (!is.null(means_suffix)) colnames(mx.flattened)<-paste(colnames(mx.flattened), means_suffix)
+	
+	structure(mx.flattened, grpingNames=  attr(colnames(mx.flattened), "grpingNames"))
+
+}
+
+#' Extension of label_flattened_mx() to label a flattened matrix that contains confidence 
+#' intervals.  Can handle grouping or no grouping. 
+#' Labels flattened columns according to dictionary codings, 
+#' and applies the specified row and col dimension label (if any).
+#' 
+#' @param mx.flattened
+#'  a flattened matrix, ie: a matrix that has rows that contain
+#'  groups of values.  
+#' 
+#' @param dict
+#'  dictionary object
+#' 
+#' @param row.dim.label
+#'  name of the entire row dimension
+#' 
+#' @param col.dim.label
+#'  name of the entire col dimension
+#' 
+#' @export
+label_flattened_mx_grping.and.CIs <- function(mx.flattened, dict, row.dim.label="", col.dim.label="", CI=TRUE, num.runs, binbreaks=NULL) {
+	varname <- attr(mx.flattened, "meta")["varname"]
+	grpby.tag <- attr(mx.flattened, "meta")["grpby.tag"]
+	grpingNames <- attr(colnames(mx.flattened), "grpingNames")
+	
+	#e.g. colnames start off as:
+	#  [1] "1 0 Mean"  "1 0 Lower" "1 0 Upper" "1 1 Mean"  "1 1 Lower" "1 1 Upper"
+	#[7] "2 0 Mean"  "2 0 Lower" "2 0 Upper" "2 1 Mean"  "2 1 Lower" "2 1 Upper"
+	#[13] "3 0 Mean"  "3 0 Lower" "3 0 Upper" "3 1 Mean"  "3 1 Lower" "3 1 Upper"
+	
+	col.names <- colnames(mx.flattened)
+	
+	#identify the position of the last space in each name
+	last.space.output <- identify.position.last.space(col.names)
+	pos.last.space.vec <- last.space.output[[1]]
+	num.spaces <- last.space.output[[2]]
+	
+	if ((CI==TRUE)&(num.runs>1)) {
+		# Need to remove the Mean, Lower, and Upper parts
+		sub.col.names <- str_sub(col.names, 1, pos.last.space.vec-1)
+	} else if ((CI==FALSE)|(num.runs==1)) {
+		sub.col.names <- col.names
+	}
+	
+	#if grpby.tag="" then convert it to NA
+	if (!is.null(grpby.tag)) {
+		if (!is.na(grpby.tag)) {
+			if (grpby.tag=="") {
+				grpby.tag <- NA
+			}
+		}
+	}
+
+	last.space.output <- identify.position.last.space(sub.col.names)
+	num.spaces <- last.space.output[[2]]
+	if ((num.spaces[1]==0)) {
+		#no grouping
+		if (!is.null(binbreaks)) {
+			if (any(is.na(as.numeric(sub.col.names)))) {
+				#names are already the character versions and the match is not needed
+				un.ordered.names <- sub.col.names
+			} else {
+				#convert numeric codes to character names
+				un.ordered.names <- dict$cmatchFlattened(sub.col.names, varname, grpby.tag)
+			}
+			ord <- match(un.ordered.names, names(binbreaks[-1]))
+			ordered.names <- un.ordered.names[order(ord)]
+			#reorder results
+			mx.flattened <- mx.flattened[,order(ord)]
+			colnames(mx.flattened) <- ordered.names
+		} else {
+			colnames(mx.flattened) <- dict$cmatchFlattened(sub.col.names, varname, grpby.tag)
+		}
+	} else if (num.spaces[1]>0) {
+		#there is grouping
+	
+		#names of the variable of interest (not the grouping variable)
+		#take last part of sub.col.names to match
+		name.length <- str_length(sub.col.names)
+		
+		#identify the position of the last space in each name again 
+		#(will have changed if removed Mean, Lower, Upper but will be same if didn't
+		last.space.output <- identify.position.last.space(sub.col.names)
+		pos.last.space.vec <- last.space.output[[1]]
+		num.spaces <- last.space.output[[2]]
+		
+		#primary variable names
+		simple.names <- str_sub(sub.col.names, pos.last.space.vec+1, name.length)
+		if (any(is.na(as.numeric(simple.names)))) {
+			#names are already the character versions and the match is not needed
+			simple.names.words <- simple.names
+		} else {
+			#convert numeric codes to character names
+			simple.names.words <- dict$cmatch(simple.names, varname)
+		}
+		
+		if (!is.null(binbreaks)) {
+			un.ordered.names <- simple.names.words
+			ord <- match(un.ordered.names, names(binbreaks[-1]))
+			ordered.names <- unique(un.ordered.names[order(ord)])
+			if ((CI==TRUE)&(num.runs>1)) {
+				num.grps <- (length(un.ordered.names)/length(ordered.names))/3
+			} else if ((CI==FALSE)|(num.runs==1)) {
+				num.grps <- length(un.ordered.names)/length(ordered.names)
+			}
+			ord2 <- NULL
+			for (i in 1:num.grps) {
+				ord2 <- c(ord2, ord[1:(length(ord)/num.grps)]+(i-1)*length(ordered.names))
+			}
+			ordered.names <- un.ordered.names[order(ord2)]
+			
+			#reorder results
+			mx.flattened <- mx.flattened[,order(ord2)]
+			
+			#grping variable names
+			grp.names <- str_sub(sub.col.names, 1, pos.last.space.vec-1)
+			if (any(is.na(as.numeric(grp.names)))) {
+				#names are already the character versions and the match is not needed
+				grp.names.words <- grp.names
+			} else {
+				#no binbreaks
+				#convert numeric codes to character names
+				grp.names.words <- dict$cmatch(grp.names, grpby.tag)
+			}
+			
+			final.names <- rep(NA, length(sub.col.names))
+			for (i in 1:length(sub.col.names)) {
+				final.names[i] <- paste(grp.names.words[i], ordered.names[i])
+			}
+			colnames(mx.flattened) <- final.names
+			
+		} else {
+			colnames(mx.flattened) <- dict$cmatchFlattened(sub.col.names, varname, grpby.tag)
+		}
+		
+		if ((sum(grepl("NA", colnames(mx.flattened)))==ncol(mx.flattened)) | (any(grepl("subgroup", colnames(mx.flattened))))) {
+			#should be inside collate_all_run_results() and are collating results by a user specified subgroup
+		
+			#take first part of sub.col.names ('Not in subgroup' or 'In subgroup')
+			grp.names.words <- str_sub(sub.col.names, 1, pos.last.space.vec-1)
+			final.names <- rep(NA, length(sub.col.names))
+			for (i in 1:length(sub.col.names)) {
+			final.names[i] <- paste(grp.names.words[i], simple.names.words[i])
+			}
+			colnames(mx.flattened) <- final.names
+		}
+
+	}
+	names(dimnames(mx.flattened)) <- c(row.dim.label,col.dim.label)
+	
+	result <- structure(mx.flattened, grpingNames=grpingNames, varname=varname)
+	return(result)
+}
+
+
+#' Identify the position of the last space in each element in a character vector.
+#' Used to identify the last space in the column names in label_flattened_mx_grping.and.CIs().
+#' Returns a list of 2 elements.  
+#' The first element, pos.last.space.vec, is a vector identifying the position of the last space 
+#' in each element of the input vector. 
+#' The second element, num.spaces, states the number of spaces in each element of the input 
+#' vector.  
+#' 
+#' @param col.names
+#'  a character vector.  
+#' 
+#' @export
+identify.position.last.space <- function(col.names) {
+	space.ids <- str_locate_all(col.names, " ")
+	num.spaces <- unlist(lapply(space.ids, function(x) {nrow(x)}))
+	pos.last.space <- rep(NA, length(num.spaces))
+	if (sum(num.spaces)>0) {
+		for (i in 1:length(num.spaces)) {
+			pos.last.space[i] <- space.ids[[i]][num.spaces[i], 2]
+		}
+	}
+	pos.last.space.vec <- pos.last.space
+	result.list <- list(pos.last.space.vec=pos.last.space.vec, num.spaces=num.spaces)
+	return(result.list)
+}
+
+#' Calculates the proportions within row groupings of a flattened matrix. 
+#' 
+#' @param mx.grped.rows
+#'  a matrix with grped rows, ie: within each row there are groups of 
+#'  columns that form a set. Proportions are then calculated within these groups.
+#' @param groupnameprefixes
+#'	 names of the groups. If NULL then no groups.
+#' @return
+#'  the original matrix but with its values converted to proportions.
+#'  Preserves names and any "meta" attribute of \code{mx.grped.rows)}.
+#' 
+#' @export
+#' @examples
+#' 
+#' mx.grped.rows  <- structure(matrix(c(1,2,1,3,1,4,2,2,2,3,2,4,1,2,3,4), nrow=2, byrow = TRUE, dimnames=list(NULL, c("Female 1", "Female 2", "Female 3", "Female 4", "Male 1", "Male 2", "Male 3", "Male 4"))), meta=c(varname="disability_state", grpby.tag="sex"))
+#' groupnameprefixes<-c("Female","Male")
+#' 
+#' mx.grped.rows <- matrix(c(1,2,1,3,1,4,2,2,2,3,2,4), nrow=2, byrow = TRUE)
+#' groupnameprefixes<-NULL
+#' 
+#' mx.grped.rows <- structure(matrix(c(1,2,1,3,1,4,2,2,2,3,2,4,1,2,3,4), nrow=2, byrow = TRUE, dimnames=list(NULL, c("65-69 No disability", "65-69 Mild disability", "65-69  Moderate disability", "65-69  Severe disability", "70-74  No disability", "70-74 Mild disability", "70-74 Moderate disability", "70-74 Severe disability"))), meta=c(varname="disability_state", grpby.tag="age_grp_output"))
+#' groupnameprefixes<-c("65-69", "70-74", "75-79", "80-84", "85+" )
+#' 
+#' mx.grped.rows <- structure(matrix(c(1,2,1,3,1,4,2,2,2,3,2,4,1,2,3,4), nrow=2, byrow = TRUE, dimnames=list(NULL, c("Male No disability", "Male Mild disability", "Male Moderate disability", "Male Severe disability", "Female No disability", "Female  Mild disability", "Female Moderate disability", "Female  Severe disability"))), meta=c(varname="disability_state", grpby.tag="sexLvl1"))
+#' groupnameprefixes<-c("Male","Female")
+#' 
+#' mx.grped.rows <- matrix(c(1:4), nrow=1)
+#' groupnameprefixes<-NULL
+#' 
+#' prop.table.mx.grped.rows(mx.grped.rows, groupnameprefixes, num.runs = 1)
+prop.table.mx.grped.rows <- function (mx.grped.rows, groupnameprefixes, CI=FALSE, num.runs) {
+
+	grpingNames <- attr(mx.grped.rows,"grpingNames")
+	
+	if (is.null(groupnameprefixes) || is.null(grpingNames)) {
+		grpby <- rep(1, ncol(mx.grped.rows))
+	} else {
+		grpby <- match(grpingNames,groupnameprefixes)
+		if (sum(is.na(grpby))==length(grpby)) {
+			#grpby <- as.numeric(grpingNames)
+			grpby <- grpingNames
+		}
+		assert(!is.na(grpby))	
+	}
+	# get proportions by grp
+	mx.grped.rows.prop <- apply(mx.grped.rows, ROW, prop.table.grpby, grpby=grpby, CI=CI, num.runs=num.runs)
+	
+	mx.grped.rows.prop.t <- t(mx.grped.rows.prop)
+	
+	result <- structure(mx.grped.rows.prop.t, meta = attr(mx.grped.rows, "meta"), dimnames=dimnames(mx.grped.rows))
+	
+	return(result)
+}
+